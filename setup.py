from setuptools import setup, find_packages

import os


def read(filename):
    # return open(os.path.join(os.path.dirname(__file__), filename), encoding='utf8').read()
    return open(os.path.join(os.path.dirname(__file__), filename)).read()


setup(name='nngen',
      version=read('nngen/VERSION').splitlines()[0],
      description='A Fully-Customizable Hardware Synthesis Compiler for Deep Neural Network',
      long_description=read('README.md'),
      long_description_content_type="text/markdown",
      keywords='Neural Network, Deep Learning, FPGA, High-Level Synthesis',
      author='Shinya Takamaeda-Yamazaki',
      license="Apache License 2.0",
      url='https://github.com/NNgen/nngen',
      packages=find_packages(),
      package_data={'nngen': ['VERSION'], },
      install_requires=['Jinja2>=2.10',
<<<<<<< HEAD
                        'pyverilog>=1.2.1',
                        'veriloggen>=1.8.2,<1.9.0',
=======
                        'pyverilog>=1.3.0',
                        'veriloggen>=1.9.0',
>>>>>>> d4b7e44f
                        'numpy>=1.17',
                        'onnx==1.6.0'],
      extras_require={
          'test': ['pytest>=3.2', 'pytest-pythonpath>=0.7'],
      },
      )<|MERGE_RESOLUTION|>--- conflicted
+++ resolved
@@ -20,13 +20,8 @@
       packages=find_packages(),
       package_data={'nngen': ['VERSION'], },
       install_requires=['Jinja2>=2.10',
-<<<<<<< HEAD
-                        'pyverilog>=1.2.1',
-                        'veriloggen>=1.8.2,<1.9.0',
-=======
                         'pyverilog>=1.3.0',
                         'veriloggen>=1.9.0',
->>>>>>> d4b7e44f
                         'numpy>=1.17',
                         'onnx==1.6.0'],
       extras_require={
