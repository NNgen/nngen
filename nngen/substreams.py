from __future__ import absolute_import
from __future__ import print_function
from __future__ import division

import math

import veriloggen as vg
import veriloggen.thread as vthread
import veriloggen.stream as vstream


_tmp_counter = 0


def _tmp_name(prefix=None):
    global _tmp_counter
    if prefix is None:
        prefix = 'tmp'
    name = '%s_%d' % (prefix, _tmp_counter)
    _tmp_counter += 1
    return name


def mul(m, clk, rst,
        x_datawidth, x_point, x_signed,
        y_datawidth, y_point, y_signed,
        mul_width=None, mul_point=None, mul_signed=None):

    name = _tmp_name('mul')
    datawidth = max(x_datawidth, y_datawidth)
    point = max(x_point, y_point)

    stream = vthread.Stream(m, name, clk, rst, datawidth)
    x = stream.source('x', x_datawidth, x_point, x_signed)
    y = stream.source('y', y_datawidth, y_point, y_signed)

    z = x * y
    z.latency = 4
    if mul_width is not None:
        z.width = mul_width
    if mul_signed is not None:
        z.signed = mul_signed
    if mul_point is not None and point != mul_point:
        z = stream.Cast(z, point=mul_point)

    stream.sink(z, 'z')
    return stream


def mul_rshift(m, clk, rst,
               x_datawidth, x_point, x_signed,
               y_datawidth, y_point, y_signed,
               mul_width=None, mul_point=None, mul_signed=None):

    name = _tmp_name('mul')
    datawidth = max(x_datawidth, y_datawidth)
    point = max(x_point, y_point)

    stream = vthread.Stream(m, name, clk, rst, datawidth)
    x = stream.source('x', x_datawidth, x_point, x_signed)
    y = stream.source('y', y_datawidth, y_point, y_signed)
    rshift = stream.source('rshift', signed=False)
    rshift.width = int(math.ceil(math.log(datawidth, 2))) + 1

    z = x * y
    z.latency = 4
    if mul_width is not None:
        z.width = mul_width
    if mul_signed is not None:
        z.signed = mul_signed
    if mul_point is not None and point != mul_point:
        z = stream.Cast(z, point=mul_point)
    z = stream.Sra(z, rshift)

    stream.sink(z, 'z')
    return stream


def mul_rshift_clip(m, clk, rst,
                    x_datawidth, x_point, x_signed,
                    y_datawidth, y_point, y_signed,
                    mul_width=None, mul_point=None, mul_signed=None,
                    out_width=None, out_point=None, out_signed=None,
                    imbalanced_clip=False):

    name = _tmp_name('mul_rshift_clip')
    datawidth = max(x_datawidth, y_datawidth)
    point = max(x_point, y_point)

    stream = vthread.Stream(m, name, clk, rst, datawidth)
    x = stream.source('x', x_datawidth, x_point, x_signed)
    y = stream.source('y', y_datawidth, y_point, y_signed)
    rshift = stream.source('rshift', signed=False)
    rshift.width = int(math.ceil(math.log(datawidth, 2))) + 1

    z = x * y
    z.latency = 4
    if mul_width is not None:
        z.width = mul_width
    if mul_signed is not None:
        z.signed = mul_signed
    if mul_point is not None and point != mul_point:
        z = stream.Cast(z, point=mul_point)
    z = stream.Sra(z, rshift)

    if imbalanced_clip:
        p_th = (1 << (out_width - 1)) - 1
        n_th = -1 * p_th - 1
    else:
        p_th = (1 << (out_width - 1)) - 1
        n_th = -1 * p_th

    p_th = p_th >> out_point
    n_th = n_th >> out_point

    p = stream.Mux(z > p_th, p_th, z)
    n = stream.Mux(z < n_th, n_th, z)
    z = stream.Mux(z >= 0, p, n)

    if out_width is not None:
        z.width = out_width
    if out_signed is not None:
        z.signed = out_signed
    if out_point is not None and z.point != out_point:
        z = stream.Cast(z, point=out_point)

    stream.sink(z, 'z')
    return stream


def mul_rshift_round(m, clk, rst,
                     x_datawidth, x_point, x_signed,
                     y_datawidth, y_point, y_signed,
                     mul_width=None, mul_point=None, mul_signed=None):

    name = _tmp_name('mul')
    datawidth = max(x_datawidth, y_datawidth)
    point = max(x_point, y_point)

    stream = vthread.Stream(m, name, clk, rst, datawidth)
    x = stream.source('x', x_datawidth, x_point, x_signed)
    y = stream.source('y', y_datawidth, y_point, y_signed)
    rshift = stream.source('rshift', signed=False)
    rshift.width = int(math.ceil(math.log(datawidth, 2))) + 1

    z = x * y
    z.latency = 4
    if mul_width is not None:
        z.width = mul_width
    if mul_signed is not None:
        z.signed = mul_signed
    if mul_point is not None and point != mul_point:
        z = stream.Cast(z, point=mul_point)
    z = stream.SraRound(z, rshift)

    stream.sink(z, 'z')
    return stream


def mul_rshift_round_clip(m, clk, rst,
                          x_datawidth, x_point, x_signed,
                          y_datawidth, y_point, y_signed,
                          mul_width=None, mul_point=None, mul_signed=None,
<<<<<<< HEAD
                          out_width=None, out_point=None, out_signed=None,
                          imbalanced_clip=False):
=======
                          out_width=None, out_point=None, out_signed=None):
>>>>>>> 556b3462

    name = _tmp_name('mul_rshift_round_clip')
    datawidth = max(x_datawidth, y_datawidth)
    point = max(x_point, y_point)

    stream = vthread.Stream(m, name, clk, rst, datawidth)
    x = stream.source('x', x_datawidth, x_point, x_signed)
    y = stream.source('y', y_datawidth, y_point, y_signed)
    rshift = stream.source('rshift', signed=False)
    rshift.width = int(math.ceil(math.log(datawidth, 2))) + 1

    z = x * y
    z.latency = 4
    if mul_width is not None:
        z.width = mul_width
    if mul_signed is not None:
        z.signed = mul_signed
    if mul_point is not None and point != mul_point:
        z = stream.Cast(z, point=mul_point)
    z = stream.SraRound(z, rshift)

<<<<<<< HEAD
    if imbalanced_clip:
        p_th = (1 << (out_width - 1)) - 1
        n_th = -1 * p_th - 1
    else:
        p_th = (1 << (out_width - 1)) - 1
        n_th = -1 * p_th

=======
    p_th = (1 << (out_width - 1)) - 1
    n_th = -1 * p_th
>>>>>>> 556b3462
    p_th = p_th >> out_point
    n_th = n_th >> out_point

    p = stream.Mux(z > p_th, p_th, z)
    n = stream.Mux(z < n_th, n_th, z)
    z = stream.Mux(z >= 0, p, n)

    if out_width is not None:
        z.width = out_width
    if out_signed is not None:
        z.signed = out_signed
    if out_point is not None and z.point != out_point:
        z = stream.Cast(z, point=out_point)

    stream.sink(z, 'z')
    return stream


def mul_rshift_round_madd(m, clk, rst,
                          x_datawidth, x_point, x_signed,
                          y_datawidth, y_point, y_signed,
                          mul_width=None, mul_point=None, mul_signed=None):

    name = _tmp_name('mul')
    datawidth = max(x_datawidth, y_datawidth)
    point = max(x_point, y_point)

    stream = vthread.Stream(m, name, clk, rst, datawidth)
    x = stream.source('x', x_datawidth, x_point, x_signed)
    y = stream.source('y', y_datawidth, y_point, y_signed)
    rshift = stream.source('rshift', signed=False)
    rshift.width = int(math.ceil(math.log(datawidth, 2))) + 1

    frac = stream.Mux(rshift > 0, stream.Sll(1, rshift - 1), 0)
    frac.width = mul_width
    neg_frac = stream.Uminus(frac)
    neg_frac.width = datawidth
    neg_frac.latency = 0
    frac = stream.Mux(x >= 0, frac, neg_frac)
    frac.latency = 0
    frac.width = datawidth

    z = stream.Madd(x, y, frac)
    z.latency = 4
    if mul_width is not None:
        z.width = mul_width
    if mul_signed is not None:
        z.signed = mul_signed
    if mul_point is not None and point != mul_point:
        z = stream.Cast(z, point=mul_point)
    z = stream.Sra(z, rshift)

    stream.sink(z, 'z')
    return stream


def madd(m, clk, rst,
         x_datawidth, x_point, x_signed,
         y_datawidth, y_point, y_signed,
         z_datawidth, z_point, z_signed,
         sum_width=None, sum_point=None, sum_signed=None):

    name = _tmp_name('madd')
    datawidth = max(x_datawidth, y_datawidth, z_datawidth)
    point = max(x_point, y_point, z_point)

    stream = vthread.Stream(m, name, clk, rst, datawidth)
    x = stream.source('x', x_datawidth, x_point, x_signed)
    y = stream.source('y', y_datawidth, y_point, y_signed)
    z = stream.source('z', z_datawidth, z_point, z_signed)

    sum = stream.Madd(x, y, z)
    sum.latency = 4
    if mul_width is not None:
        sum.width = mul_width
    if mul_signed is not None:
        sum.signed = mul_signed
    if mul_point is not None and point != mul_point:
        sum = stream.Cast(sum, point=mul_point)

    stream.sink(sum, 'sum')
    return stream


def madd_rshift(m, clk, rst,
                x_datawidth, x_point, x_signed,
                y_datawidth, y_point, y_signed,
                z_datawidth, z_point, z_signed,
                sum_width=None, sum_point=None, sum_signed=None):

    name = _tmp_name('madd')
    datawidth = max(x_datawidth, y_datawidth, z_datawidth)
    point = max(x_point, y_point, z_point)

    stream = vthread.Stream(m, name, clk, rst, datawidth)
    x = stream.source('x', x_datawidth, x_point, x_signed)
    y = stream.source('y', y_datawidth, y_point, y_signed)
    z = stream.source('z', z_datawidth, z_point, z_signed)
    rshift = stream.source('rshift', signed=False)
    rshift.width = int(math.ceil(math.log(datawidth, 2))) + 1

    sum = stream.Madd(x, y, z)
    sum.latency = 4
    if mul_width is not None:
        sum.width = mul_width
    if mul_signed is not None:
        sum.signed = mul_signed
    if mul_point is not None and point != mul_point:
        sum = stream.Cast(sum, point=mul_point)
    sum = stream.Sra(sum, rshift)

    stream.sink(sum, 'sum')
    return stream


def madd_rshift_clip(m, clk, rst,
                     x_datawidth, x_point, x_signed,
                     y_datawidth, y_point, y_signed,
                     z_datawidth, z_point, z_signed,
                     sum_width=None, sum_point=None, sum_signed=None,
                     out_width=None, out_point=None, out_signed=None):

    name = _tmp_name('madd')
    datawidth = max(x_datawidth, y_datawidth, z_datawidth)
    point = max(x_point, y_point, z_point)

    stream = vthread.Stream(m, name, clk, rst, datawidth)
    x = stream.source('x', x_datawidth, x_point, x_signed)
    y = stream.source('y', y_datawidth, y_point, y_signed)
    z = stream.source('z', z_datawidth, z_point, z_signed)
    rshift = stream.source('rshift', signed=False)
    rshift.width = int(math.ceil(math.log(datawidth, 2))) + 1

    sum = stream.Madd(x, y, z)
    sum.latency = 4
    if mul_width is not None:
        sum.width = mul_width
    if mul_signed is not None:
        sum.signed = mul_signed
    if mul_point is not None and point != mul_point:
        sum = stream.Cast(sum, point=mul_point)
    sum = stream.Sra(sum, rshift)

    if imbalanced_clip:
        p_th = (1 << (out_width - 1)) - 1
        n_th = -1 * p_th - 1
    else:
        p_th = (1 << (out_width - 1)) - 1
        n_th = -1 * p_th

    p_th = p_th >> out_point
    n_th = n_th >> out_point

    p = stream.Mux(sum > p_th, p_th, sum)
    n = stream.Mux(sum < n_th, n_th, sum)
    sum = stream.Mux(sum >= 0, p, n)

    if out_width is not None:
        sum.width = out_width
    if out_signed is not None:
        sum.signed = out_signed
    if out_point is not None and sum.point != out_point:
        sum = stream.Cast(sum, point=out_point)

    stream.sink(sum, 'sum')
    return stream


def mac(m, clk, rst,
        x_datawidth, x_point, x_signed,
        y_datawidth, y_point, y_signed,
        mul_width=None, mul_point=None, mul_signed=None,
        sum_width=None, sum_point=None, sum_signed=None):

    name = _tmp_name('mac')
    datawidth = max(x_datawidth, y_datawidth)
    point = max(x_point, y_point)

    stream = vthread.Stream(m, name, clk, rst, datawidth)
    x = stream.source('x', x_datawidth, x_point, x_signed)
    y = stream.source('y', y_datawidth, y_point, y_signed)
    size = stream.constant('size', signed=False)

    z = x * y
    z.latency = 4
    if mul_width is not None:
        z.width = mul_width
    if mul_signed is not None:
        z.signed = mul_signed
    if mul_point is not None and point != mul_point:
        z = stream.Cast(z, point=mul_point)
    sum, v = stream.ReduceAddValid(z, size, width=sum_width, signed=sum_signed)
    if sum_point is not None and point != sum_point:
        sum = stream.Cast(sum, point=sum_point)

    stream.sink(sum, 'sum')
    stream.sink(v, 'valid')
    return stream


def mac_rshift(m, clk, rst,
               x_datawidth, x_point, x_signed,
               y_datawidth, y_point, y_signed,
               mul_width=None, mul_point=None, mul_signed=None,
               sum_width=None, sum_point=None, sum_signed=None):

    name = _tmp_name('mac')
    datawidth = max(x_datawidth, y_datawidth)
    point = max(x_point, y_point)

    stream = vthread.Stream(m, name, clk, rst, datawidth)
    x = stream.source('x', x_datawidth, x_point, x_signed)
    y = stream.source('y', y_datawidth, y_point, y_signed)
    rshift = stream.source('rshift', signed=False)
    rshift.width = int(math.ceil(math.log(datawidth, 2))) + 1
    size = stream.constant('size', signed=False)

    z = x * y
    z.latency = 4
    if mul_width is not None:
        z.width = mul_width
    if mul_signed is not None:
        z.signed = mul_signed
    if mul_point is not None and point != mul_point:
        z = stream.Cast(z, point=mul_point)
    z = stream.Sra(z, rshift)
    sum, v = stream.ReduceAddValid(z, size, width=sum_width, signed=sum_signed)
    if sum_point is not None and point != sum_point:
        sum = stream.Cast(sum, point=sum_point)

    stream.sink(sum, 'sum')
    stream.sink(v, 'valid')
    return stream


def mac_rshift_round(m, clk, rst,
                     x_datawidth, x_point, x_signed,
                     y_datawidth, y_point, y_signed,
                     mul_width=None, mul_point=None, mul_signed=None,
                     sum_width=None, sum_point=None, sum_signed=None):

    name = _tmp_name('mac')
    datawidth = max(x_datawidth, y_datawidth)
    point = max(x_point, y_point)

    stream = vthread.Stream(m, name, clk, rst, datawidth)
    x = stream.source('x', x_datawidth, x_point, x_signed)
    y = stream.source('y', y_datawidth, y_point, y_signed)
    rshift = stream.source('rshift', signed=False)
    rshift.width = int(math.ceil(math.log(datawidth, 2))) + 1
    size = stream.constant('size', signed=False)

    z = x * y
    z.latency = 4
    if mul_width is not None:
        z.width = mul_width
    if mul_signed is not None:
        z.signed = mul_signed
    if mul_point is not None and point != mul_point:
        z = stream.Cast(z, point=mul_point)
    z = stream.SraRound(z, rshift)
    sum, v = stream.ReduceAddValid(z, size, width=sum_width, signed=sum_signed)
    if sum_point is not None and point != sum_point:
        sum = stream.Cast(sum, point=sum_point)

    stream.sink(sum, 'sum')
    stream.sink(v, 'valid')
    return stream


def mac_rshift_round_madd(m, clk, rst,
                          x_datawidth, x_point, x_signed,
                          y_datawidth, y_point, y_signed,
                          mul_width=None, mul_point=None, mul_signed=None,
                          sum_width=None, sum_point=None, sum_signed=None):

    name = _tmp_name('mac')
    datawidth = max(x_datawidth, y_datawidth)
    point = max(x_point, y_point)

    stream = vthread.Stream(m, name, clk, rst, datawidth)
    x = stream.source('x', x_datawidth, x_point, x_signed)
    y = stream.source('y', y_datawidth, y_point, y_signed)
    rshift = stream.source('rshift', signed=False)
    rshift.width = int(math.ceil(math.log(datawidth, 2))) + 1
    size = stream.constant('size', signed=False)

    frac = stream.Mux(rshift > 0, stream.Sll(1, rshift - 1), 0)
    frac.width = mul_width

    z = stream.Madd(x, y, frac)
    z.latency = 4
    if mul_width is not None:
        z.width = mul_width
    if mul_signed is not None:
        z.signed = mul_signed
    if mul_point is not None and point != mul_point:
        z = stream.Cast(z, point=mul_point)
    z = stream.Sra(z, rshift)
    sum, v = stream.ReduceAddValid(z, size, width=sum_width, signed=sum_signed)
    if sum_point is not None and point != sum_point:
        sum = stream.Cast(sum, point=sum_point)

    stream.sink(sum, 'sum')
    stream.sink(v, 'valid')
    return stream


def acc(m, clk, rst,
        datawidth, point, signed,
        sum_width=None, sum_point=None, sum_signed=None):

    name = _tmp_name('acc')

    stream = vthread.Stream(m, name, clk, rst, datawidth)
    x = stream.source('x', datawidth, point, signed)
    size = stream.constant('size', signed=False)

    sum, v = stream.ReduceAddValid(x, size, width=sum_width, signed=sum_signed)
    if sum_point is not None and point != sum_point:
        sum = stream.Cast(sum, point=sum_point)

    stream.sink(sum, 'sum')
    stream.sink(v, 'valid')
    return stream


def acc_rshift(m, clk, rst,
               datawidth, point, signed,
               sum_width=None, sum_point=None, sum_signed=None):

    name = _tmp_name('acc')

    stream = vthread.Stream(m, name, clk, rst, datawidth)
    x = stream.source('x', datawidth, point, signed)
    rshift = stream.source('rshift', signed=False)
    rshift.width = int(math.ceil(math.log(datawidth, 2))) + 1
    size = stream.constant('size', signed=False)

    sum, v = stream.ReduceAddValid(x, size, width=sum_width, signed=sum_signed)
    if sum_point is not None and point != sum_point:
        sum = stream.Cast(sum, point=sum_point)

    sum = stream.Sra(sum, rshift)

    stream.sink(sum, 'sum')
    stream.sink(v, 'valid')
    return stream


def acc_rshift_round(m, clk, rst,
                     datawidth, point, signed,
                     sum_width=None, sum_point=None, sum_signed=None):

    name = _tmp_name('acc')

    stream = vthread.Stream(m, name, clk, rst, datawidth)
    x = stream.source('x', datawidth, point, signed)
    rshift = stream.source('rshift', signed=False)
    rshift.width = int(math.ceil(math.log(datawidth, 2))) + 1
    size = stream.constant('size', signed=False)

    sum, v = stream.ReduceAddValid(x, size, width=sum_width, signed=sum_signed)
    if sum_point is not None and point != sum_point:
        sum = stream.Cast(sum, point=sum_point)

    sum = stream.SraRound(sum, rshift)

    stream.sink(sum, 'sum')
    stream.sink(v, 'valid')
    return stream


def acc_rshift_round_frac(m, clk, rst,
                          datawidth, point, signed,
                          sum_width=None, sum_point=None, sum_signed=None):

    name = _tmp_name('acc')

    stream = vthread.Stream(m, name, clk, rst, datawidth)
    x = stream.source('x', datawidth, point, signed)
    rshift = stream.source('rshift', signed=False)
    rshift.width = int(math.ceil(math.log(datawidth, 2))) + 1
    size = stream.constant('size', signed=False)

    frac = stream.Mux(rshift > 0, stream.Sll(1, rshift - 1), 0)
    frac.width = sum_width

    sum, v = stream.ReduceAddValid(x, size, width=sum_width, signed=sum_signed)
    if sum_point is not None and point != sum_point:
        sum = stream.Cast(sum, point=sum_point)

    sum = sum + frac
    sum = stream.Sra(sum, rshift)

    stream.sink(sum, 'sum')
    stream.sink(v, 'valid')
    return stream


def add_tree(m, clk, rst,
             datawidth, point, signed, num_vars):

    name = _tmp_name('add_tree')

    stream = vthread.Stream(m, name, clk, rst, datawidth)
    vars = [stream.source('var%d' % i, datawidth, point, signed)
            for i in range(num_vars)]

    if len(vars) == 1:
        sum = stream.Cast(vars[0])
    else:
        sum = Add3Tree(stream, *vars)
    stream.sink(sum, 'sum')
    return stream


def add_tree_rshift(m, clk, rst,
                    datawidth, point, signed, num_vars):

    name = _tmp_name('add_tree')

    stream = vthread.Stream(m, name, clk, rst, datawidth)
    vars = [stream.source('var%d' % i, datawidth, point, signed)
            for i in range(num_vars)]
    rshift = stream.source('rshift', signed=False)
    rshift.width = int(math.ceil(math.log(datawidth, 2))) + 1

    sum = Add3Tree(stream, *vars)
    sum = stream.Sra(sum, rshift)
    stream.sink(sum, 'sum')
    return stream


def add_tree_rshift_round(m, clk, rst,
                          datawidth, point, signed, num_vars):

    name = _tmp_name('add_tree')

    stream = vthread.Stream(m, name, clk, rst, datawidth)
    vars = [stream.source('var%d' % i, datawidth, point, signed)
            for i in range(num_vars)]
    rshift = stream.source('rshift', signed=False)
    rshift.width = int(math.ceil(math.log(datawidth, 2))) + 1

    sum = Add3Tree(stream, *vars)
    sum = stream.SraRound(sum, rshift)
    stream.sink(sum, 'sum')
    return stream


def add_tree_rshift_round_frac(m, clk, rst,
                               datawidth, point, signed, num_vars):

    name = _tmp_name('add_tree')

    stream = vthread.Stream(m, name, clk, rst, datawidth)
    vars = [stream.source('var%d' % i, datawidth, point, signed)
            for i in range(num_vars)]
    rshift = stream.source('rshift', signed=False)
    rshift.width = int(math.ceil(math.log(datawidth, 2))) + 1

    frac = stream.Mux(rshift > 0, stream.Sll(1, rshift - 1), 0)
    frac.width = datawidth

    sum = Add3Tree(stream, *(vars + [frac]))
    sum = stream.Sra(sum, rshift)
    stream.sink(sum, 'sum')
    return stream


def _max(m, clk, rst,
         datawidth, point, signed, num_vars):

    name = _tmp_name('_max')

    stream = vthread.Stream(m, name, clk, rst, datawidth)
    vars = [stream.source('var%d' % i, datawidth, point, signed)
            for i in range(num_vars)]

    val = stream.Max(*vars)
    stream.sink(val, 'val')
    return stream


def average(m, clk, rst,
            datawidth, point, signed, num_vars):

    name = _tmp_name('average')

    stream = vthread.Stream(m, name, clk, rst, datawidth)
    vars = [stream.source('var%d' % i, datawidth, point, signed)
            for i in range(num_vars)]

    val = stream.Average(*vars)
    stream.sink(val, 'val')
    return stream


def div(m, clk, rst,
        x_datawidth, x_point, x_signed,
        y_datawidth, y_point, y_signed,
        div_width=None, div_point=None, div_signed=None):

    name = _tmp_name('div')
    datawidth = max(x_datawidth, y_datawidth)
    point = max(x_point, y_point)

    stream = vthread.Stream(m, name, clk, rst, datawidth)
    x = stream.source('x', x_datawidth, x_point, x_signed)
    y = stream.source('y', y_datawidth, y_point, y_signed)

    z = stream.Div(x, y)
    if div_width is not None:
        z.width = div_width
    if div_signed is not None:
        z.signed = div_signed
    if div_point is not None and point != div_point:
        z = stream.Cast(z, point=div_point)

    stream.sink(z, 'z')
    return stream


def div_const(m, clk, rst,
              x_datawidth, x_point, x_signed,
              y_datawidth, y_point, y_signed,
              div_width=None, div_point=None, div_signed=None):

    name = _tmp_name('div_const')
    datawidth = max(x_datawidth, y_datawidth)
    point = max(x_point, y_point)

    stream = vthread.Stream(m, name, clk, rst, datawidth)
    x = stream.source('x', x_datawidth, x_point, x_signed)
    y = stream.source('y', y_datawidth, y_point, y_signed)

    z = stream.Div(x, y)
    if div_width is not None:
        z.width = div_width
    if div_signed is not None:
        z.signed = div_signed
    if div_point is not None and point != div_point:
        z = stream.Cast(z, point=div_point)

    stream.sink(z, 'z')
    return stream


def div_const_frac(m, clk, rst,
              x_datawidth, x_point, x_signed,
              y_datawidth, y_point, y_signed,
              div_width=None, div_point=None, div_signed=None):

    name = _tmp_name('div_const_frac')
    datawidth = max(x_datawidth, y_datawidth)
    point = max(x_point, y_point)

    stream = vthread.Stream(m, name, clk, rst, datawidth)
    x = stream.source('x', x_datawidth, x_point, x_signed)
    y = stream.source('y', y_datawidth, y_point, y_signed)

    frac= stream.source('frac')
    frac.width = datawidth

    neg_frac = stream.Uminus(frac)
    neg_frac.width = datawidth
    neg_frac.latency = 0

    frac = stream.Mux(x >= 0, frac, neg_frac)
    frac.latency = 0
    frac.width = datawidth

    x_frac = stream.Add(x, frac)
    x_frac.latency = 0
    z = stream.Div(x_frac, y)
    if div_width is not None:
        z.width = div_width
    if div_signed is not None:
        z.signed = div_signed
    if div_point is not None and point != div_point:
        z = stream.Cast(z, point=div_point)

    stream.sink(z, 'z')
    return stream


def op3_tree(op, initval, latency, *args):
    if len(args) == 0:
        return initval

    if len(args) == 1:
        return args[0]

    if len(args) == 2:
        ret = op(args[0], args[1], initval)

        if latency is not None:
            ret.latency = latency

        return ret

    if len(args) == 3:
        ret = op(*args)

        if latency is not None:
            ret.latency = latency

        return ret

    log_num = int(math.ceil(math.log(len(args), 3))) - 1
    num = 3 ** log_num

    ret = op(op3_tree(op, initval, latency, *args[:num]),
             op3_tree(op, initval, latency, *args[num: num * 2]),
             op3_tree(op, initval, latency, *args[num * 2:]))

    if latency is not None:
        ret.latency = latency

    return ret


def Add3Tree(stream, *args):
    op = stream.AddN
    return op3_tree(op, vstream.Int(0, signed=True), None, *args)


def reduce_max(m, clk, rst,
               datawidth, point, signed):

    name = _tmp_name('_reduce_max')

    stream = vthread.Stream(m, name, clk, rst, datawidth)
    x = stream.source('x', datawidth, point, signed)
    size = stream.constant('size', signed=False)

    if signed:
        initval = - 2 ** (datawidth - 1)
    else:
        initval = 0

    data, valid = stream.ReduceMaxValid(x, size, initval=initval,
                                        width=datawidth, signed=signed)

    stream.sink(data, 'data')
    stream.sink(valid, 'valid')

    return stream


def lshift_rshift(m, clk, rst,
                  x_datawidth, x_point, x_signed,
                  y_datawidth, y_point, y_signed,
                  mul_width=None, mul_point=None, mul_signed=None):

    if y_point != 0:
        raise ValueError('not supported')

    name = _tmp_name('lshift')
    datawidth = max(x_datawidth, y_datawidth)
    point = max(x_point, y_point)

    stream = vthread.Stream(m, name, clk, rst, datawidth)
    x = stream.source('x', x_datawidth, x_point, x_signed)
    y = stream.source('y', y_datawidth, y_point, y_signed)
    rshift = stream.source('rshift', signed=False)
    rshift.width = int(math.ceil(math.log(datawidth, 2))) + 1

    abs_y = stream.Abs(y)
    sign_y = stream.Sign(y)

    z = stream.Sll(x, abs_y)
    z.latency = 0
    z = stream.Cast(z, signed=x_signed)
    z.latency = 0
    z = stream.Mux(sign_y, stream.Complement2(z), z)
    z.latency = 0
    z = stream.Cast(z, signed=x_signed)
    z.latency = 0
    if mul_width is not None:
        z.width = mul_width
    if mul_signed is not None:
        z.signed = mul_signed
    if mul_point is not None and point != mul_point:
        z = stream.Cast(z, point=mul_point)
        z.latency = 0
    z = stream.SraRound(z, rshift)

    stream.sink(z, 'z')
    return stream


def updown_rshift(m, clk, rst,
                  x_datawidth, x_point, x_signed,
                  y_datawidth, y_point, y_signed,
                  mul_width=None, mul_point=None, mul_signed=None):

    if y_datawidth != 1:
        raise ValueError('not supported')

    if y_point != 0:
        raise ValueError('not supported')

    if y_signed:
        raise ValueError('not supported')

    name = _tmp_name('updown')
    datawidth = max(x_datawidth, y_datawidth)
    point = max(x_point, y_point)

    stream = vthread.Stream(m, name, clk, rst, datawidth)
    x = stream.source('x', x_datawidth, x_point, x_signed)
    y = stream.source('y', y_datawidth, y_point, y_signed)
    rshift = stream.source('rshift', signed=False)
    rshift.width = int(math.ceil(math.log(datawidth, 2))) + 1

    z = stream.Mux(y, x, stream.Complement2(x))
    z.latency = 0
    z = stream.Cast(z, signed=x_signed)
    z.latency = 0
    if mul_width is not None:
        z.width = mul_width
    if mul_signed is not None:
        z.signed = mul_signed
    if mul_point is not None and point != mul_point:
        z = stream.Cast(z, point=mul_point)
        z.latency = 0
    z = stream.SraRound(z, rshift)

    stream.sink(z, 'z')
    return stream


def updown_mask_rshift(m, clk, rst,
                       x_datawidth, x_point, x_signed,
                       y_datawidth, y_point, y_signed,
                       mul_width=None, mul_point=None, mul_signed=None):

    if y_datawidth != 2:
        raise ValueError('not supported')

    if y_point != 0:
        raise ValueError('not supported')

    if not y_signed:
        raise ValueError('not supported')

    name = _tmp_name('updown_mask')
    datawidth = max(x_datawidth, y_datawidth)
    point = max(x_point, y_point)

    stream = vthread.Stream(m, name, clk, rst, datawidth)
    x = stream.source('x', x_datawidth, x_point, x_signed)
    y = stream.source('y', y_datawidth, y_point, y_signed)
    rshift = stream.source('rshift', signed=False)
    rshift.width = int(math.ceil(math.log(datawidth, 2))) + 1

    z = stream.Mux(y > 0, x,
                   stream.Mux(y < 0, stream.Complement2(x), 0))
    z.latency = 0
    z = stream.Cast(z, signed=x_signed)
    z.latency = 0
    if mul_width is not None:
        z.width = mul_width
    if mul_signed is not None:
        z.signed = mul_signed
    if mul_point is not None and point != mul_point:
        z = stream.Cast(z, point=mul_point)
        z.latency = 0
    z = stream.SraRound(z, rshift)

    stream.sink(z, 'z')
    return stream<|MERGE_RESOLUTION|>--- conflicted
+++ resolved
@@ -161,12 +161,8 @@
                           x_datawidth, x_point, x_signed,
                           y_datawidth, y_point, y_signed,
                           mul_width=None, mul_point=None, mul_signed=None,
-<<<<<<< HEAD
                           out_width=None, out_point=None, out_signed=None,
                           imbalanced_clip=False):
-=======
-                          out_width=None, out_point=None, out_signed=None):
->>>>>>> 556b3462
 
     name = _tmp_name('mul_rshift_round_clip')
     datawidth = max(x_datawidth, y_datawidth)
@@ -188,7 +184,6 @@
         z = stream.Cast(z, point=mul_point)
     z = stream.SraRound(z, rshift)
 
-<<<<<<< HEAD
     if imbalanced_clip:
         p_th = (1 << (out_width - 1)) - 1
         n_th = -1 * p_th - 1
@@ -196,10 +191,6 @@
         p_th = (1 << (out_width - 1)) - 1
         n_th = -1 * p_th
 
-=======
-    p_th = (1 << (out_width - 1)) - 1
-    n_th = -1 * p_th
->>>>>>> 556b3462
     p_th = p_th >> out_point
     n_th = n_th >> out_point
 
