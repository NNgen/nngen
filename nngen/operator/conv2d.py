from __future__ import absolute_import
from __future__ import print_function
from __future__ import division

import math
import itertools
from collections import OrderedDict

import veriloggen as vg

import nngen.basic_types as bt
import nngen.util as util


STATIONARY_FILETER = 0
STATIONARY_INPUT = 1


class conv2d(bt._Operator):
    """
    Computes a 2-D convolution given 4-D input and filter tensors.

    Parameters
    ----------
    input :
        ``NHWC`` (batch, height, width, channel)

    filter :
       ``OHWI`` (outchannel, height, width, inchannel)

    stride :
        ``NHWC`` (N and C are always 1)

    bias : optional
        Tensor for bias addition to outputs.

    scale : optional
        Tensor for scaling to outputs.

    rshift_sum : optional
        Arithmetic shift right can be performed on the result of \
        accumulation as needed. \
        Designation of shift amount can select constant and vector. \
        The constants are register generated and \
        the vector is configured in RAM.

    rshift_out : optional
        Arithmetic shift right can be performed on the output value \
        per channel as needed. \
        Designation of shift amount can select constant and vector. \
        The constants are register generated and \
        the vector is configured in RAM.

    act_func : optional
        The output value of conv2d can be input to the activation function \
        before writing to memory. \
        The activation function that can be specified is the operator \
        that inherited the element-wise class.

    padding : optional
        A string (Only 'SAME' padding is supported). \
        The type of padding algorithm to use. \
        The detailed algorithm conforms to Tensorflow.

    asymmetric_clip : optional
        If this parameter is set to True, the negative range size in clipping operations \
        is increased by one.

    dtype : optional
        Output data type.

    mul_dtype : optional
        Data type of register that stores the result of multiplication \
        of activation and kernel parameter.

    sum_dtype : optional
        Data type of register that stores accumulation result.

    name : optional
        A name for the operation (optional).

    par_ich : optional
        Specifies the degree of operation parallelism \
        in the input channel direction.

    par_och : optional
        Specifies the degree of operation parallelism \
        in the output channel direction.

    par_col : optional
        Specifies the degree of operation parallelism \
        in the column direction.

    par_row : optional
        Specifies the degree of operation parallelism \
        in the row direction.

    concur_och : optional
        Specifies how many channels of kernel parameters to read simultaneously. \
        If this value is large enough, the efficiency of burst transfer \
        in writing the output result is maximized. \
        If not specified, it is calculated automatically from the relationship \
        between the number of words of memory for kernel parameters \
        and the number of words of memory for output.

    stationary : optional
        Designate data flow to MAC. \
        In 'filter' mode, the weight data supplied to the MAC is fixed, \
        while in 'input' mode, the input data is fixed.

    input_ram_size : optional
        Specify the word length of the input data RAM. \
        If set to less than the minimum required word length \
        (depends on the input data size), the set value is ignored.

    filter_ram_size : optional
        Specifies the word length of the kernel parameter RAM. \
        If set to less than the minimum required word length \
        (depends on the kernel parameter size), the set value is ignored.

    bias_ram_size : optional
        Specify the word length of the bias parameter RAM. \
        If set to less than the minimum required word length \
        (depends on bias parameter size), the set value is ignored.

    scale_ram_size : optional
        Specify the word length of scaling parameter RAM. \
        If set to less than the minimum required word length \
        (depends on the scaling parameter size), the set value is ignored.

    vshamt_sum_ram_size : optional
        Specifies the word length of the RAM that stores the arithmetic right shift value \
        for the accumulation result. \
        The setting value is ignored if it is set to the minimum required word length or less.

    vshamt_out_ram_size : optional
        Specifies the word length of the RAM that stores the arithmetic right shift value \
        for the output result. \
        The setting value is ignored if it is set to the minimum required word length or less.

    out_ram_size : optional
        Specifies the word length of the output data RAM. \
        If set to less than the minimum required word length \
        (depends on the output data size), the set value is ignored.

    disable_keep_input : optional
        If this parameter is set to True, data will be reread from the main memory \
        even if the required amount of input data is full on the on-chip RAM.

    Notes
    --------
    Note that the original order of tensorflow's conv2d is ``HWIO``
    (height, width, inchannel, outchannel)

    """

    input_chainable = False
    output_chainable = False

    control_param_custom_width = {'act_offset_values': bt.get_maxi_addrwidth}
    control_param_custom_signed = {'act_offset_values': True}

    shared_attr_names = ('act_func',)

    def __sub_str__(self):
        strides = str(self.strides)

        bias = (' bias:%s' % str(self.args[self.args_dict['bias']].shape)
                if 'bias' in self.args_dict else '')
        scale = (' scale:%s' % str(self.args[self.args_dict['scale']].shape)
                 if 'scale' in self.args_dict else '')

        vshamt_sum = (' vshamt_sum:%s' % str(self.args[self.args_dict['vshamt_sum']].shape)
                      if 'vshamt_sum' in self.args_dict else '')
        vshamt_out = (' vshamt_out:%s' % str(self.args[self.args_dict['vshamt_out']].shape)
                      if 'vshamt_out' in self.args_dict else '')

        cshamt_sum = (' cshamt_sum:%s' % self.cshamt_sum
                      if self.cshamt_sum is not None else '')
        cshamt_out = (' cshamt_out:%s' % self.cshamt_out
                      if self.cshamt_out is not None else '')

        act_func = (' act_func:%s' % str(self.act_func.__class__.__name__)
                    if self.act_func is not None else '')
        mul_dtype = (' mul_dtype:%s' % self.mul_dtype.to_str()
                     if self.mul_dtype is not None else '')
        sum_dtype = (' sum_dtype:%s' % self.sum_dtype.to_str()
                     if self.sum_dtype is not None else '')

        if hasattr(self, 'pad_col_left_value') and self.padding == 'SAME':
            padding = ("'%s'-(%d, %d, %d, %d)" %
                       (self.padding,
                        self.pad_row_top_value, self.pad_row_bottom_value,
                        self.pad_col_left_value, self.pad_col_right_value))
        else:
            padding = self.padding

        par_ich = ' par_ich:%d' % self.par_ich if self.par_ich > 1 else ''
        par_och = ' par_och:%d' % self.par_och if self.par_och > 1 else ''
        par_col = ' par_col:%d' % self.par_col if self.par_col > 1 else ''
        par_row = ' par_row:%d' % self.par_row if self.par_row > 1 else ''
        if hasattr(self, 'concur_och_value'):
            concur_och = ' concur_och:%d' % self.concur_och_value
        else:
            concur_och = ' concur_och:%s' % str(self.concur_och)
        stationary = ' stationary:%s' % self.stationary

        input_ram_size = (' input_ram_size:%d' % self.input_ram_size
                          if self.input_ram_size is not None else '')
        filter_ram_size = (' filter_ram_size:%d' % self.filter_ram_size
                           if self.filter_ram_size is not None else '')
        bias_ram_size = (' bias_ram_size:%d' % self.bias_ram_size
                         if self.bias_ram_size is not None else '')
        scale_ram_size = (' scale_ram_size:%d' % self.scale_ram_size
                          if self.scale_ram_size is not None else '')
        vshamt_sum_ram_size = (' vshamt_sum_ram_size:%d' % self.vshamt_sum_ram_size
                               if self.vshamt_sum_ram_size is not None else '')
        vshamt_out_ram_size = (' vshamt_out_ram_size:%d' % self.vshamt_out_ram_size
                               if self.vshamt_out_ram_size is not None else '')
        out_ram_size = (' out_ram_size:%d' % self.out_ram_size
                        if self.out_ram_size is not None else '')

        if hasattr(self, 'keep_input_value'):
            keep_input = ' keep_input' if self.keep_input_value else ''
        else:
            keep_input = ''
        if hasattr(self, 'keep_filter_value'):
            keep_filter = ' keep_filter' if self.keep_filter_value else ''
        else:
            keep_filter = ''

        ret = [' strides:%s padding:%s' % (strides, padding)]
        ret.extend([str(s)
                    for s in (bias, scale,
                              vshamt_sum, vshamt_out,
                              cshamt_sum, cshamt_out,
                              act_func, mul_dtype, sum_dtype,
                              par_ich, par_och, par_col, par_row,
                              concur_och, stationary,
                              input_ram_size, filter_ram_size,
                              bias_ram_size, scale_ram_size,
                              vshamt_sum_ram_size, vshamt_out_ram_size,
                              out_ram_size,
                              keep_input, keep_filter)])
        return ''.join(ret)

    def __init__(self, input, filter, strides,
                 bias=None, scale=None,
                 rshift_sum=None, rshift_out=None,
                 act_func=None, padding='SAME',
                 asymmetric_clip=False,
                 dtype=None, mul_dtype=None, sum_dtype=None,
                 name=None,
                 # attribute
                 par_ich=1, par_och=1, par_col=1, par_row=1,
                 concur_och=None, stationary='filter',
                 input_ram_size=None, filter_ram_size=None,
                 bias_ram_size=None, scale_ram_size=None,
                 vshamt_sum_ram_size=None, vshamt_out_ram_size=None,
                 out_ram_size=None,
                 disable_keep_input=False,

                 # for matmul
                 input_shape=None, filter_shape=None, out_shape=None):

        if isinstance(padding, str) and padding != 'SAME' and padding != 'VALID':
            raise ValueError("padding options must be 'SAME', 'VALID', int, tuple, or list.")
        elif isinstance(padding, (tuple, list)) and len(padding) != 4:
            raise ValueError('padding rank must be 4.')

        if input_shape is not None:
            if input_shape[-1] != input.shape[-1]:
                raise ValueError("""external input_shape[-1] must have"""
                                 """a same size as original shape[-1]:"""
                                 """ '%d' != '%d'""" % (input_shape[-1], input.shape[-1]))
            if bt.shape_to_length(input_shape[:-1]) != bt.shape_to_length(input.shape[:-1]):
                raise ValueError("""external input_shape must have"""
                                 """a same total length as original shape:"""
                                 """ '%d' != '%d'""" % (bt.shape_to_length(input_shape[:-1]),
                                                        bt.shape_to_length(input.shape[:-1])))
        else:
            input_shape = input.shape

        if filter_shape is not None:
            if filter_shape[-1] != filter.shape[-1]:
                raise ValueError("""external filter_shape[-1] must have"""
                                 """a same size as original shape[-1]:"""
                                 """ '%d' != '%d'""" % (filter_shape[-1], filter.shape[-1]))
            if bt.shape_to_length(filter_shape[:-1]) != bt.shape_to_length(filter.shape[:-1]):
                raise ValueError("""external filter_shape must have"""
                                 """a same total length as original shape:"""
                                 """ '%d' != '%d'""" % (bt.shape_to_length(filter_shape[:-1]),
                                                        bt.shape_to_length(filter.shape[:-1])))
        else:
            filter_shape = filter.shape

        if bt.get_rank(input_shape) != 4 or bt.get_rank(filter_shape) != 4:
            raise ValueError('input and filter ranks must be 4.')

        if len(strides) != 4:
            raise ValueError('rank of strides must be 4.')

        if strides[0] != 1 or strides[3] != 1:
            raise ValueError('strides[0] and [3] must be 1')

        if input_shape[-1] != filter_shape[-1]:
            raise ValueError("""input and filter must have """
                             """a same input channel length as shape[3]: """
                             """'%d' != '%d'""" % (input_shape[-1], filter_shape[-1]))

        if isinstance(padding, str) and (padding == 'SAME' or padding == 'VALID'):
            shape = []
            shape.append(int(math.ceil(input_shape[0] / strides[0])))
            for sh, st, fs in list(zip(input_shape, strides, filter_shape))[1:-1]:
                shape.append(util.pix_size(sh, fs, st, padding))
            shape.append(filter_shape[0])
        elif isinstance(padding, int):
            shape = []
            shape.append(int(math.ceil(input_shape[0] / strides[0])))
            for sh, st, fs in list(zip(input_shape, strides, filter_shape))[1:-1]:
                shape.append(util.pix_size(sh + padding * 2, fs, st, 'VALID'))
            shape.append(filter_shape[0])
        elif isinstance(padding, (tuple, list)):
            shape = []
            shape.append(int(math.ceil(input_shape[0] / strides[0])))
            for i, (sh, st, fs) in enumerate(
                    list(zip(input_shape, strides, filter_shape))[1:-1]):
                pd0 = padding[i * 2]
                pd1 = padding[i * 2 + 1]
                shape.append(util.pix_size(sh + pd0 + pd1, fs, st, 'VALID'))
            shape.append(filter_shape[0])

        orig_shape = tuple(shape)

        if out_shape is not None:
            if out_shape[-1] != orig_shape[-1]:
                raise ValueError("""external out_shape[-1] must have"""
                                 """a same size as original shape[-1]:"""
                                 """ '%d' != '%d'""" % (out_shape[-1], orig_shape[-1]))
            if bt.shape_to_length(out_shape[:-1]) != bt.shape_to_length(orig_shape[:-1]):
                raise ValueError("""external out_shape must have"""
                                 """a same total length as original shape:"""
                                 """ '%d' != '%d'""" % (bt.shape_to_length(out_shape[:-1]),
                                                        bt.shape_to_length(orig_shape[:-1])))
            shape = out_shape
        else:
            shape = orig_shape

        if bias is not None:
            if (bt.get_rank(bias.shape) > 1 or
                    (bias.shape[-1] != 1 and bias.shape[-1] != shape[-1])):
                raise ValueError("shape of bias must be (1,) or (num_och,)")

        if scale is not None:
            if (bt.get_rank(scale.shape) > 1 or
                    (scale.shape[-1] != 1 and scale.shape[-1] != shape[-1])):
                raise ValueError("shape of scale must be (1,) or (num_och,)")

        if rshift_sum is None:
            vshamt_sum = None
            cshamt_sum = None
        elif isinstance(rshift_sum, int):
            vshamt_sum = None
            cshamt_sum = rshift_sum
        else:
            vshamt_sum = rshift_sum
            cshamt_sum = None

        if rshift_out is None:
            vshamt_out = None
            cshamt_out = None
        elif isinstance(rshift_out, int):
            vshamt_out = None
            cshamt_out = rshift_out
        else:
            vshamt_out = rshift_out
            cshamt_out = None

        if vshamt_sum is not None:
            if (bt.get_rank(vshamt_sum.shape) > 1 or
                    (vshamt_sum.shape[-1] != 1 and vshamt_sum.shape[-1] != shape[-1])):
                raise ValueError("shape of vshamt_sum must be (1,) or (num_och,)")

        if vshamt_out is not None:
            if (bt.get_rank(vshamt_out.shape) > 1 or
                    (vshamt_out.shape[-1] != 1 and vshamt_out.shape[-1] != shape[-1])):
                raise ValueError("shape of vshamt_out must be (1,) or (num_och,)")

        if cshamt_sum is not None:
            if not isinstance(cshamt_sum, int):
                raise ValueError("cshamt_sum must be int, not '%s'" %
                                 str(type(cshamt_sum)))

        if cshamt_out is not None:
            if not isinstance(cshamt_out, int):
                raise ValueError("cshamt_out must be int, not '%s'" %
                                 str(type(cshamt_out)))

        if (act_func is not None and
                not issubclass(act_func, bt._ActFuncOperator)):
            raise TypeError('act_func must be _ActFuncOperator class.')

        args = [input, filter]
        if bias is not None:
            args.append(bias)
            self.has_bias = True
        else:
            self.has_bias = False

        if scale is not None:
            args.append(scale)
            self.has_scale = True
        else:
            self.has_scale = False

        if vshamt_sum is not None:
            args.append(vshamt_sum)
            self.has_vshamt_sum = True
        else:
            self.has_vshamt_sum = False

        if vshamt_out is not None:
            args.append(vshamt_out)
            self.has_vshamt_out = True
        else:
            self.has_vshamt_out = False

        self.cshamt_sum = cshamt_sum
        self.cshamt_out = cshamt_out

        args_count = 2
        self.args_dict = OrderedDict()

        if self.has_bias:
            self.args_dict['bias'] = args_count
            args_count += 1

        if self.has_scale:
            self.args_dict['scale'] = args_count
            args_count += 1

        if self.has_vshamt_sum:
            self.args_dict['vshamt_sum'] = args_count
            args_count += 1

        if self.has_vshamt_out:
            self.args_dict['vshamt_out'] = args_count
            args_count += 1

        bt._Operator.__init__(self, *args,
                              dtype=dtype, shape=shape, name=name)

        self.input_shape = input_shape
        self.filter_shape = filter_shape
        self.orig_shape = orig_shape

        self.strides = tuple(strides)
        self.padding = padding

        self.asymmetric_clip = asymmetric_clip

        self.mul_dtype = mul_dtype
        self.sum_dtype = sum_dtype

        self.act_func = act_func(self) if act_func is not None else None

        # attribute
        self.par_ich = par_ich
        self.par_och = par_och
        self.par_col = par_col
        self.par_row = par_row
        self.concur_och = concur_och
        self.stationary = stationary
        self.input_ram_size = input_ram_size
        self.filter_ram_size = filter_ram_size
        self.bias_ram_size = bias_ram_size
        self.scale_ram_size = scale_ram_size
        self.vshamt_sum_ram_size = vshamt_sum_ram_size
        self.vshamt_out_ram_size = vshamt_out_ram_size
        self.out_ram_size = out_ram_size
        self.disable_keep_input = disable_keep_input
        conv2d.attribute(self, None, None,
                         par_ich, par_och, par_col, par_row,
                         concur_och,
                         stationary,
                         input_ram_size, filter_ram_size,
                         bias_ram_size, scale_ram_size,
                         vshamt_sum_ram_size, vshamt_out_ram_size,
                         out_ram_size,
                         disable_keep_input)

    def attribute(self, cshamt_sum=None, cshamt_out=None,
                  par_ich=None, par_och=None, par_col=None, par_row=None,
                  concur_och=None,
                  stationary=None,
                  input_ram_size=None, filter_ram_size=None,
                  bias_ram_size=None, scale_ram_size=None,
                  vshamt_sum_ram_size=None, vshamt_out_ram_size=None,
                  out_ram_size=None,
                  disable_keep_input=None):

        if cshamt_sum is not None:
            self.cshamt_sum = cshamt_sum

        if cshamt_out is not None:
            self.cshamt_out = cshamt_out

        if par_ich is not None:
            if par_ich < 1:
                raise ValueError('par_ich must be greater than 0')

            if (par_ich - 1) & par_ich != 0:
                raise ValueError('par_ich must be power of 2')

            self.par_ich = par_ich

            for arg in self.args[:2]:
                arg.add_alignment_request(self.par_ich)

        if par_och is not None:
            if par_och < 1:
                raise ValueError('par_och must be greater than 0')

            if (par_och - 1) & par_och != 0:
                raise ValueError('par_och must be power of 2')

            self.par_och = par_och

            for arg in self.args[2:]:
                arg.add_alignment_request(self.par_och)

            self.add_alignment_request(self.par_och)

        if par_col is not None:
            if par_col < 1:
                raise ValueError('par_col must be greater than 0')

            self.par_col = par_col

        if par_row is not None:
            if par_row < 1:
                raise ValueError('par_row must be greater than 0')

            self.par_row = par_row

        if concur_och is not None:
            if concur_och is not None and concur_och < 1:
                raise ValueError('concur_och must be greater than 0')

            self.concur_och = concur_och

        if self.concur_och is not None and self.concur_och % self.par_och != 0:
            raise ValueError('concur_och must be a multiple of par_och')

        if stationary is not None:
            if stationary == 'weight':
                stationary = 'filter'

            if stationary == 'act':
                stationary = 'input'

            if stationary != 'filter' and stationary != 'input':
                raise ValueError("stationary must be 'filter' or 'input'.")

            self.stationary = stationary

        if input_ram_size is not None:
            if input_ram_size is not None and input_ram_size < 1:
                raise ValueError('input_ram_size must be greater than 0')

            self.input_ram_size = input_ram_size

        if filter_ram_size is not None:
            if filter_ram_size is not None and filter_ram_size < 1:
                raise ValueError('filter_ram_size must be greater than 0')

            self.filter_ram_size = filter_ram_size

        if bias_ram_size is not None:
            if bias_ram_size is not None and bias_ram_size < 1:
                raise ValueError('bias_ram_size must be greater than 0')

            self.bias_ram_size = bias_ram_size

        if scale_ram_size is not None:
            if scale_ram_size is not None and scale_ram_size < 1:
                raise ValueError('scale_ram_size must be greater than 0')

            self.scale_ram_size = scale_ram_size

        if vshamt_sum_ram_size is not None:
            if vshamt_sum_ram_size is not None and vshamt_sum_ram_size < 1:
                raise ValueError('vshamt_sum_ram_size must be greater than 0')

            self.vshamt_sum_ram_size = vshamt_sum_ram_size

        if vshamt_out_ram_size is not None:
            if vshamt_out_ram_size is not None and vshamt_out_ram_size < 1:
                raise ValueError('vshamt_out_ram_size must be greater than 0')

            self.vshamt_out_ram_size = vshamt_out_ram_size

        if out_ram_size is not None:
            if out_ram_size is not None and out_ram_size < 1:
                raise ValueError('out_ram_size must be greater than 0')

            self.out_ram_size = out_ram_size

        if disable_keep_input is not None:
            self.disable_keep_input = disable_keep_input

    def collect_local_control_param_values(self, index_offset=0):
        """
        conv2d has no local_control_params,
        but self.act_func can have local_control_params.
        So collect_local_control_param_values() returns those of act_func.
        """
        values = OrderedDict()

        for i, act_func in enumerate(self.shared_attrs['act_func'].values()):
            if act_func is None:
                continue

            for name, lparam in act_func.get_local_control_param_values().items():
                signame = self.to_local_control_param_name(index_offset + i, name)
                values[signame] = lparam

        return values

    def copy_local_control_params(self, obj, index_offset=0):
        """
        conv2d has no local_control_params,
        but self.act_func can have local_control_params.
        So all local_control_params objects are assigned to act_func object.
        """
        for i, act_func in enumerate(self.shared_attrs['act_func'].values()):
            if act_func is None:
                continue

            for name, lparam in act_func.get_local_control_param_values().items():
                signame = self.to_local_control_param_name(index_offset + i, name)
                if hasattr(obj, signame):
                    setattr(act_func, name, getattr(obj, signame))

    def get_required_rams(self):
        arg_input = self.args[0]
        arg_filter = self.args[1]
        arg_bias = (self.args[self.args_dict['bias']]
                    if 'bias' in self.args_dict else None)
        arg_scale = (self.args[self.args_dict['scale']]
                     if 'scale' in self.args_dict else None)
        arg_vshamt_sum = (self.args[self.args_dict['vshamt_sum']]
                          if 'vshamt_sum' in self.args_dict else None)
        arg_vshamt_out = (self.args[self.args_dict['vshamt_out']]
                          if 'vshamt_out' in self.args_dict else None)

        input_shape = to_aligned_shape(arg_input, self.input_shape)
        input_num_ch = input_shape[-1]
        input_num_col = input_shape[-2]
        input_num_row = input_shape[-3]
        input_num_bat = input_shape[-4]

        filter_shape = to_aligned_shape(arg_filter, self.filter_shape)
        filter_num_ich = filter_shape[-1]
        filter_num_col = filter_shape[-2]
        filter_num_row = filter_shape[-3]
        filter_num_och = filter_shape[-4]

        out_shape = to_aligned_shape(self, self.orig_shape)
        out_num_ch = out_shape[-1]
        out_num_col = out_shape[-2]
        out_num_row = out_shape[-3]
        out_num_bat = out_shape[-4]

        stride_col = self.strides[-2]  # width
        stride_row = self.strides[-3]  # height

        req_concur_och = self.get_req_concur_och()

        # input
        aligned_input_num_ch = bt.align_word(input_num_ch,
                                             arg_input.get_word_alignment())

        # 'keep_input' is calculated again in set_thread_args().
        keep_input = (not self.disable_keep_input and
                      self.stationary == 'filter' and
                      input_num_row <= filter_num_row and
                      input_num_bat == 1)

        num_input_ch_word = int(math.ceil(aligned_input_num_ch / self.par_ich))

        if keep_input:
            input_min_size = num_input_ch_word * input_num_col * filter_num_row
        else:
            input_min_size = num_input_ch_word * input_num_col * (filter_num_row + stride_row)

        if self.input_ram_size is not None:
            if self.input_ram_size < input_min_size:
                raise ValueError('Too small input_ram_size: %d < %d' %
                                 (self.input_ram_size, input_min_size))
            input_min_size = self.input_ram_size

        input_width = arg_input.get_ram_width() * self.par_ich

        # filter
        aligned_filter_num_ich = bt.align_word(input_num_ch,
                                               arg_filter.get_word_alignment())

        keep_filter = out_num_ch <= req_concur_och

        num_filter_ch_word = int(math.ceil(aligned_filter_num_ich / self.par_ich))

        num_filter_block = (req_concur_och // self.par_och
                            if self.par_och is not None else req_concur_och)

        if keep_filter:
            filter_min_size = (num_filter_ch_word * filter_num_col * filter_num_row *
                               num_filter_block)
        else:
            filter_min_size = (num_filter_ch_word * filter_num_col * filter_num_row *
                               num_filter_block * 2)

        if self.filter_ram_size is not None:
            if self.filter_ram_size < filter_min_size:
                raise ValueError('Too small filter_ram_size: %d < %d' %
                                 (self.filter_ram_size, filter_min_size))
            filter_min_size = self.filter_ram_size

        filter_width = arg_filter.get_ram_width() * self.par_ich

        # bias
        if arg_bias is not None:
            bias_min_size = arg_bias.get_aligned_shape()[-1]
            if self.bias_ram_size is not None:
                if self.bias_ram_size < bias_min_size:
                    raise ValueError('Too small bias_ram_size: %d < %d' %
                                     (self.bias_ram_size, bias_min_size))
                bias_min_size = self.bias_ram_size

            bias_width = arg_bias.get_ram_width() * self.par_och
        else:
            bias_min_size = None
            bias_width = None

        # scale
        if arg_scale is not None:
            scale_min_size = arg_scale.get_aligned_shape()[-1]
            if self.scale_ram_size is not None:
                if self.scale_ram_size < scale_min_size:
                    raise ValueError('Too small scale_ram_size: %d < %d' %
                                     (self.scale_ram_size, scale_min_size))
                scale_min_size = self.scale_ram_size

            scale_width = arg_scale.get_ram_width() * self.par_och
        else:
            scale_min_size = None
            scale_width = None

        # vshamt_sum
        if arg_vshamt_sum is not None:
            vshamt_sum_min_size = arg_vshamt_sum.get_aligned_shape()[-1]
            if self.vshamt_sum_ram_size is not None:
                if self.vshamt_sum_ram_size < vshamt_sum_min_size:
                    raise ValueError('Too small vshamt_sum_ram_size: %d < %d' %
                                     (self.vshamt_sum_ram_size, vshamt_sum_min_size))
                vshamt_sum_min_size = self.vshamt_sum_ram_size

            vshamt_sum_width = arg_vshamt_sum.get_ram_width() * self.par_och
        else:
            vshamt_sum_min_size = None
            vshamt_sum_width = None

        # vshamt_out
        if arg_vshamt_out is not None:
            vshamt_out_min_size = arg_vshamt_out.get_aligned_shape()[-1]
            if self.vshamt_out_ram_size is not None:
                if self.vshamt_out_ram_size < vshamt_out_min_size:
                    raise ValueError('Too small vshamt_out_ram_size: %d < %d' %
                                     (self.vshamt_out_ram_size, vshamt_out_min_size))
                vshamt_out_min_size = self.vshamt_out_ram_size

            vshamt_out_width = arg_vshamt_out.get_ram_width() * self.par_och
        else:
            vshamt_out_min_size = None
            vshamt_out_width = None

        # out
        if self.stationary == 'filter':
            output_min_size = num_filter_block * out_num_col * 2
        else:
            och_max = max(out_num_ch, req_concur_och)
            output_min_size = (int(math.ceil(och_max / self.par_och)) *
                               out_num_col * 2)

        if self.out_ram_size is not None:
            if self.out_ram_size < output_min_size:
                raise ValueError('Too small out_ram_size: %d < %d' %
                                     (self.out_ram_size, out_min_size))
            output_min_size = self.out_ram_size

        output_width = self.get_ram_width() * self.par_och

        inputs = []
        # input
        inputs.extend([(input_width, input_min_size)] * self.par_col * self.par_row)

        # weight
        inputs.extend([(filter_width, filter_min_size)] * self.par_och)

        # bias
        if bias_min_size is not None:
            inputs.append((bias_width, bias_min_size))

        # scale
        if scale_min_size is not None:
            inputs.append((scale_width, scale_min_size))

        # vshamt_sum
        if vshamt_sum_min_size is not None:
            inputs.append((vshamt_sum_width, vshamt_sum_min_size))

        # vshamt_out
        if vshamt_out_min_size is not None:
            inputs.append((vshamt_out_width, vshamt_out_min_size))

        outputs = []
        # out
        outputs.extend([(output_width, output_min_size)] *
                       self.par_row * self.par_col)

        temps = []

        return inputs, outputs, temps

    def get_input_rams(self):
        return self.input_rams[:self.par_col * self.par_row]

    def get_filter_rams(self):
        return self.input_rams[self.par_col * self.par_row:
                               self.par_col * self.par_row + self.par_och]

    def get_bias_ram(self):
        if 'bias' not in self.args_dict:
            return None
        return self.input_rams[self.par_col * self.par_row + self.par_och +
                               self.args_dict['bias'] - 2]

    def get_scale_ram(self):
        if 'scale' not in self.args_dict:
            return None
        return self.input_rams[self.par_col * self.par_row + self.par_och +
                               self.args_dict['scale'] - 2]

    def get_vshamt_sum_ram(self):
        if 'vshamt_sum' not in self.args_dict:
            return None
        return self.input_rams[self.par_col * self.par_row + self.par_och +
                               self.args_dict['vshamt_sum'] - 2]

    def get_vshamt_out_ram(self):
        if 'vshamt_out' not in self.args_dict:
            return None
        return self.input_rams[self.par_col * self.par_row + self.par_och +
                               self.args_dict['vshamt_out'] - 2]

    def get_output_rams(self):
        return self.output_rams

    def packing_dsp(self):
        arg_input = self.args[0]
        arg_filter = self.args[1]

        input_width = arg_input.get_op_width()
        input_point = arg_input.get_op_point()

        filter_width = arg_filter.get_op_width()
        filter_point = arg_filter.get_op_point()

        if self.mul_dtype is not None:
            mul_width = self.mul_dtype.width
        else:
            mul_width = input_width + filter_width

        if self.mul_dtype is not None:
            mul_point = self.mul_dtype.point
        else:
            mul_point = self.get_op_point()

        return (self.par_och > 1 and
                input_width <= 8 and input_point == 0 and
                filter_width <= 8 and filter_point == 0 and
                mul_width == input_width + filter_width and mul_point == 0)

    def get_min_concur_och(self):
        if self.maxi.datawidth < self.get_ram_width():
            min_concur_och = 1
        else:
            min_concur_och = self.maxi.datawidth // self.get_ram_width()

        return min_concur_och

    def get_req_concur_och(self):
        min_concur_och = self.get_min_concur_och()

        req_concur_och = 1
        if self.par_och is not None:
            req_concur_och = self.par_och

        if self.concur_och is not None:
            req_concur_och = max(req_concur_och, self.concur_och)

        req_concur_och = int(math.ceil(req_concur_och / min_concur_och)) * min_concur_och
        return req_concur_och

    def get_required_substreams(self):
#        arg_input = self.args[0]
#        arg_filter = self.args[1]
#        arg_bias = (self.args[self.args_dict['bias']]
#                    if 'bias' in self.args_dict else None)
#        arg_scale = (self.args[self.args_dict['scale']]
#                     if 'scale' in self.args_dict else None)
#
#        input_width = arg_input.get_op_width()
#        input_point = arg_input.get_op_point()
#        input_signed = arg_input.get_signed()
#
#        filter_width = arg_filter.get_op_width()
#        filter_point = arg_filter.get_op_point()
#        filter_signed = arg_filter.get_signed()
#
#        if self.mul_dtype is not None:
#            mul_width = self.mul_dtype.width
#        else:
#            mul_width = input_width + filter_width
#
#        if self.mul_dtype is not None:
#            mul_point = self.mul_dtype.point
#        else:
#            mul_point = self.get_op_point()
#
#        if self.mul_dtype is not None:
#            mul_signed = self.mul_dtype.signed
#        else:
#            mul_signed = self.get_signed()
#
#        if self.sum_dtype is not None:
#            sum_width = self.sum_dtype.width
#        else:
#            sum_width = max(arg_bias.get_op_width(), mul_width)
#
#        if self.sum_dtype is not None:
#            sum_point = self.sum_dtype.point
#        else:
#            sum_point = mul_point
#
#        if self.sum_dtype is not None:
#            sum_signed = self.sum_dtype.signed
#        else:
#            sum_signed = mul_signed
#
#        if arg_scale is not None:
#            scale_width = arg_scale.get_op_width()
#        else:
#            scale_width = self.get_op_width()
#
#        if arg_scale is not None:
#            scale_point = arg_scale.get_op_point()
#        else:
#            scale_point = self.get_op_point()
#
#        if arg_scale is not None:
#            scale_signed = arg_scale.get_signed()
#        else:
#            scale_signed = self.get_signed()
#
#        scl_width = sum_width + scale_width
#        scl_point = max(sum_point, scale_point)
#        scl_signed = sum_signed and scale_signed

#        out_width = self.get_op_width()
#        out_point = self.get_op_point()
#        out_signed = self.get_signed()

        substrms = []

#        # packing 2 MACs in 1 DSP
#        if self.packing_dsp():
#            madd_name = 'madd'
#            madd_args = (input_width, 0, input_signed,
#                         filter_width * 2 + input_width, 0, filter_signed,
#                         mul_width * 2, 0, mul_signed,
#                         mul_width * 2, 0, mul_signed)
#            substrms.extend([(madd_name, madd_args)] *
#                            self.par_ich * self.par_och // 2 * self.par_col * self.par_row)
#
#        else:
#            madd_name = 'madd'
#            madd_args = (input_width, input_point, input_signed,
#                         filter_width, filter_point, filter_signed,
#                         mul_width, mul_point, mul_signed,
#                         mul_width, mul_point, mul_signed)
#            substrms.extend([(madd_name, madd_args)] *
#                            self.par_ich * self.par_och * self.par_col * self.par_row)
#
#        acc_name = 'acc_rshift_round_frac'
#        acc_args = (sum_width, sum_point, sum_signed,
#                    sum_width, sum_point, sum_signed)
#        substrms.extend([(acc_name, acc_args)] *
#                        self.par_och * self.par_col * self.par_row)
#
#        scl_name = 'mul_rshift_round_clip'
#        scl_args = (sum_width, sum_point, sum_signed,
#                    scale_width, scale_point, scale_signed,
#                    scl_width, scl_point, scl_signed,
#                    out_width, out_point, out_signed,
#                    self.asymmetric_clip)
#        substrms.extend([(scl_name, scl_args)] *
#                        self.par_och * self.par_col * self.par_row)

        return substrms

    def get_stream_hash(self):
        base = bt._Operator.get_stream_hash(self)
        return (base, self.mul_dtype, self.sum_dtype,
                self.par_ich, self.par_och, self.par_col, self.par_row,
                self.asymmetric_clip)

    def get_stream_func(self):

        def func(strm):
            arg_input = self.args[0]
            arg_filter = self.args[1]
            arg_bias = (self.args[self.args_dict['bias']]
                        if 'bias' in self.args_dict else None)
            arg_scale = (self.args[self.args_dict['scale']]
                         if 'scale' in self.args_dict else None)
            arg_vshamt_sum = (self.args[self.args_dict['vshamt_sum']]
                              if 'vshamt_sum' in self.args_dict else None)
            arg_vshamt_out = (self.args[self.args_dict['vshamt_out']]
                              if 'vshamt_out' in self.args_dict else None)

            filter_num_col = self.filter_shape[-2]
            filter_num_row = self.filter_shape[-3]

            stride_col = self.strides[-2]  # width
            stride_row = self.strides[-3]  # height

            # parameter
            py_offset = strm.parameter('py_offset', datawidth=bt.log_width(self.input_num_row), signed=False)

            # counters
            reduce_counter = strm.Counter(size=self.stream_reduce_size)

            kx_cond = reduce_counter == self.stream_reduce_size - 1
            kx_cond.latency = 0
            kx_counter = strm.Counter(size=self.filter_num_col, enable=kx_cond)

            ky_cond = kx_counter == self.filter_num_col - 1
            ky_cond.latency = 0
            ky_cond = strm.Ands(ky_cond, kx_cond)
            ky_cond.latency = 0
            ky_counter = strm.Counter(size=self.filter_num_row, enable=ky_cond)

            px_cond = reduce_counter == self.stream_reduce_size - 1
            px_cond.latency = 0
            px_counter = strm.Counter(size=self.px_size, step=self.px_step, enable=px_cond)

            # ich_mask
            if self.par_ich > 1:
                ich_mask_var = strm.parameter('ich_mask', datawidth=self.par_ich, signed=False)
                ich_masks = [strm.Ands(b, reduce_counter == self.stream_reduce_size - 1)
                             for b in ich_mask_var]
                util.set_latency(ich_masks, 0)

            # px_mask and ky_mask for padding
            px_masks = []
            px_pos = px_counter
            for col in range(self.par_col):
                px_mask_left = px_pos < self.pad_col_left
                px_mask_left.latency = 0
                px_mask_right = px_pos >= self.pad_col_right
                px_mask_right.latency = 0
                px_mask = strm.Ors(px_mask_left, px_mask_right)
                px_mask.latency = 0
                px_masks.append(px_mask)
                px_pos = px_pos + self.stride_col
                px_pos.latency = 0

            ky_masks = []
            ky_pos = py_offset + ky_counter
            for row in range(self.par_row):
                ky_mask_top = ky_pos < self.pad_row_top
                ky_mask_top.latency = 0
                ky_mask_bottom = ky_pos >= self.pad_row_bottom
                ky_mask_bottom.latency = 0
                ky_mask = strm.Ors(ky_mask_top, ky_mask_bottom)
                ky_mask.latency = 0
                ky_masks.append(ky_mask)
                ky_pos = ky_counter + self.stride_row
                ky_pos.latency = 0

            # bias
            bias_width = (arg_bias.get_op_width()
                          if arg_bias is not None else self.get_op_width())
            bias_point = (arg_bias.get_op_point()
                          if arg_bias is not None else self.get_op_point())
            bias_signed = (arg_bias.get_signed()
                           if arg_bias is not None else self.get_signed())
            vec_bias_width = bias_width * self.par_och

            vec_bias = strm.source('vec_bias', datawidth=vec_bias_width, signed=False)

            split_bias_list = strm.Split(vec_bias,
                                         bias_width, bias_point, bias_signed, reverse=True)
            bias_list = [strm.Mux(self.dup_bias, split_bias[0], value) for value in split_bias_list]
            util.set_latency(bias_list, 0)

            # scale
            scale_width = (arg_scale.get_op_width()
                           if arg_scale is not None else self.get_op_width())
            scale_point = (arg_scale.get_op_point()
                           if arg_scale is not None else self.get_op_point())
            scale_signed = (arg_scale.get_signed()
                            if arg_scale is not None else self.get_signed())
            vec_scale_width = scale_width * self.par_och

            vec_scale = strm.source('vec_scale', datawidth=vec_scale_width, signed=False)

            split_scale_list = strm.Split(vec_scale,
                                          scale_width, scale_point, scale_signed, reverse=True)
            scale_list = [strm.Mux(self.dup_scale, split_scale[0], value) for value in split_scale_list]
            util.set_latency(scale_list, 0)

            # vshamt_sum
            vshamt_sum_width = (arg_vshamt_sum.get_op_width()
                         if arg_vshamt_sum is not None else self.get_op_width())
            vshamt_sum_point = 0
            vshamt_sum_signed = False
            vec_vshamt_sum_width = vshamt_sum_width * self.par_och

            vec_vshamt_sum = strm.source('vec_vshamt_sum', datawidth=vec_vshamt_sum_width, signed=False)

            split_vshamt_sum_list = strm.Split(vec_vshamt_sum,
                                               vshamt_sum_width, vshamt_sum_point, vshamt_sum_signed, reverse=True)
            vshamt_sum_list = [strm.Mux(self.dup_vshamt_sum, split_vshamt_sum[0], value)
                               for value in split_vshamt_sum]
            util.set_latency(vshamt_sum_list, 0)

            # vshamt_out
            vshamt_out_width = (arg_vshamt_out.get_op_width()
                         if arg_vshamt_out is not None else self.get_op_width())
            vshamt_out_point = 0
            vshamt_out_signed = False
            vec_vshamt_out_width = vshamt_out_width * self.par_och

            vec_vshamt_out = strm.source('vec_vshamt_out', datawidth=vec_vshamt_out_width, signed=False)

            split_vshamt_out_list = strm.Split(vec_vshamt_out,
                                               vshamt_out_width, vshamt_out_point, vshamt_out_signed, reverse=True)
            vshamt_out_list = [strm.Mux(self.dup_vshamt_out, split_vshamt_out[0], value)
                               for value in split_vshamt_out]
            util.set_latency(vshamt_out_list, 0)

            # vec_input
            input_width = arg_input.get_op_width()
            input_point = arg_input.get_op_point()
            input_signed = arg_input.get_signed()
            vec_input_width = arg_input.get_op_width() * self.par_ich

            vec_input_vars = [strm.source('vec_input_%d' % i, datawidth=vec_input_width, signed=False)
                              for i in range(self.par_col * self.par_row)]

            # vec_input -> input [(ich0, ich1, ...), (ich0, ich1, ...), ...]
            input_vars_list = [strm.Split(vec_input_var,
                                          input_width, input_point, input_signed, reverse=True)
                               for vec_input_var in vec_input_vars]

            # apply masks
            mask_indexes = itertools.product(ky_masks, px_masks)

            new_input_vars_list = []
            for input_vars, mask_index in zip(input_vars_list, mask_indexes):
                if self.par_ich > 1:
                    ich_mask = ich_masks[i]
                    input_vars = [strm.Mux(ich_mask, strm.Int(0), input_var)
                                for input_var in input_vars]
                    util.set_latency(input_vars)

                px_mask = px_masks[mask_index[1]]
                input_vars = [strm.Mux(px_mask, strm.Int(0), input_var)
                              for input_var in input_vars]
                util.set_latency(input_vars)

                ky_mask = ky_masks[mask_index[0]]
                input_vars = [strm.Mux(ky_mask, strm.Int(0), input_var)
                              for input_var in input_vars]
                util.set_latency(input_vars)

                new_input_vars_list.append(input_vars)

            input_vars_list = new_input_vars_list

            # vec_filter
            filter_width = arg_filter.get_op_width()
            filter_point = arg_filter.get_op_point()
            filter_signed = arg_filter.get_signed()
            vec_filter_width = arg_filter.get_op_width() * self.par_ich

            vec_filter_vars = [strm.source('vec_filter_%d' % i, datawidth=vec_filter_width, signed=False)
                               for i in range(self.par_och)]

            # vec_filter -> filter [(ich0, ich1, ...), (ich0, ich1, ...), ...]
            filter_vars_list = [strm.Split(vec_filter_var,
                                           filter_width, filter_point, filter_signed, reverse=True)
                                for vec_filter_var in vec_filter_vars]


            if self.mul_dtype is not None:
                mul_width = self.mul_dtype.width
            else:
                mul_width = input_width + filter_width

            if self.mul_dtype is not None:
                mul_point = self.mul_dtype.point
            else:
                mul_point = self.get_op_point()

            if self.mul_dtype is not None:
                mul_signed = self.mul_dtype.signed
            else:
                mul_signed = self.get_signed()

            if self.sum_dtype is not None:
                sum_width = self.sum_dtype.width
            else:
                sum_width = max(arg_bias.get_op_width(), mul_width)

            if self.sum_dtype is not None:
                sum_point = self.sum_dtype.point
            else:
                sum_point = mul_point

            if self.sum_dtype is not None:
                sum_signed = self.sum_dtype.signed
            else:
                sum_signed = mul_signed

            if arg_scale is not None:
                scale_width = arg_scale.get_op_width()
            else:
                scale_width = self.get_op_width()

            if arg_scale is not None:
                scale_point = arg_scale.get_op_point()
            else:
                scale_point = self.get_op_point()

            if arg_scale is not None:
                scale_signed = arg_scale.get_signed()
            else:
                scale_signed = self.get_signed()

            scl_width = sum_width + scale_width
            scl_point = max(sum_point, scale_point)
            scl_signed = sum_signed and scale_signed

            out_width = self.get_op_width()
            out_point = self.get_op_point()
            out_signed = self.get_signed()

            # 2D output-stationary systolic array
            for out_index, input_vars in enumerate(input_vars_list):
                psums = []
                if self.packing_dsp():
                    # packing 2 MACs in 1 DSP
                    for och in range(0, len(filter_vars_list), 2):
                        filter_vars_a = filter_vars_list[och]
                        filter_vars_b = filter_vars_list[och + 1]
                        filter_vars = [strm.Or(strm.Sll(filter_var_b, filter_width + input_width), filter_var_a)
                                       for filter_var_a, filter_var_b in zip(filter_vars_a, filter_vars_b)]
                        util.set_latency(filter_vars, 0)

                        psum = strm.Int(0)
                        for input_var, filter_var in zip(input_vars, filter_vars):
                            psum = strm.Madd(input_var, filter_var, psum_var)

                        psums.extend(strm.Split(psum,
                                                filter_width + input_width, 0,
                                                filter_signed or input_signed))

                else:
                    # 1 MAC in 1 DSP
                    for och in range(len(filter_vars_list)):
                        filter_vars = filter_vars_list[och]
                        bias = bias_list[och]
                        scale = scale_list[och]
                        vshamt_sum = vshamt_sum_list[och]
                        shamt_sum = vshamt_sum + cshamt_sum_value
                        shamt_sum.latency = 0
                        vshamt_out = vshamt_out_list[och]
                        shamt_out = vshamt_out + cshamt_out_value
                        shamt_out.latency = 0

                        psum = strm.Int(0)
                        for input_var, filter_var in zip(input_vars, filter_vars):
                            psum = strm.Madd(input_var, filter_var, psum_var)

                        psums.append(psum)

                out_vars = []
                for och in range(len(filter_vars_list)):
                    psum = psums[och]
                    bias = bias_list[och]
                    scale = scale_list[och]
                    vshamt_sum = vshamt_sum_list[och]
                    shamt_sum = vshamt_sum + cshamt_sum_value
                    shamt_sum.latency = 0
                    vshamt_out = vshamt_out_list[och]
                    shamt_out = vshamt_out + cshamt_out_value
                    shamt_out.latency = 0

                    acc, valid = strm.ReduceAddValid(psum, self.stream_reduce_size, width=sum_width, signed=sum_signed)
                    if psum.point != sum_point:
                        acc = strm.Cast(acc, point=sum_point)

                    frac = strm.Mux(shamt_sum > 0, strm.Sll(1, shamt_sum - 1), 0)
                    frac.width = sum_width
                    rshift_acc = strm.Sra(acc + frac, shamt_sum)

                    scaled_acc = strm.Mul(rshift_acc, scale)
                    rshift_scaled_acc = strm.SraRound(scaled_acc, shamt_out)

                    clip_width = out_width
                    clip_point = out_point
                    clip_signed = out_signed
                    p_th, n_th = util.clip_threshold(clip_width, clip_signed, self.asymmetric_clip)

                    if clip_point > 0:
                        p_th = p_th >> clip_point
                        n_th = n_th >> clip_point
                    elif clip_point < 0:
                        p_th = p_th << -clip_point
                        n_th = n_th << -clip_point

                    z = rshift_scaled_acc_a
                    p = stream.Mux(z > p_th, p_th, z)
                    p.latency = 0
                    n = stream.Mux(z < n_th, n_th, z)
                    n.latency = 0
                    z = stream.Mux(z >= 0, p, n)
                    z.latency = 0

                    act_func_vars = []
                    for act_func in self.shared_attrs['act_func'].values():
                        if act_func is not None:
                            act_func_vars.append(act_func.op(strm, z))
                        else:
                            act_func_vars.append(z)

                    if len(act_func_vars) == 1:
                        out_var = act_func_vars[0]
                    else:
                        for i, act_func_var in enumerate(act_func_vars):
                            out_var = strm.Mux(self.act_func_index == i, act_func_var, out_var)
                            out_var.latency = 0

                    out_var = bt.out_rcast(strm.out_var, width, point, signed)
                    out_vars.append(out_var)

                # out_vars -> vec_out_var
                if self.par_och == 1:
                    vec_out_var = out_vars[0]
                else:
                    vec_out_var = strm.Cat(*reversed(out_vars))
                    vec_out_var.latency = 0

                strm.sink('vec_out_%d' % out_index, vec_out_var, when=valid)

        return func

    def get_control_param_values(self):
        arg_input = self.args[0]
        arg_filter = self.args[1]
        arg_bias = (self.args[self.args_dict['bias']]
                    if 'bias' in self.args_dict else None)
        arg_scale = (self.args[self.args_dict['scale']]
                     if 'scale' in self.args_dict else None)
        arg_vshamt_sum = (self.args[self.args_dict['vshamt_sum']]
                          if 'vshamt_sum' in self.args_dict else None)
        arg_vshamt_out = (self.args[self.args_dict['vshamt_out']]
                          if 'vshamt_out' in self.args_dict else None)

        input_shape = self.input_shape
        input_num_ch = input_shape[-1]
        input_num_col = input_shape[-2]
        input_num_row = input_shape[-3]
        input_num_bat = input_shape[-4]

        filter_shape = self.filter_shape
        filter_num_col = filter_shape[-2]
        filter_num_row = filter_shape[-3]
        filter_num_och = filter_shape[-4]

        dup_bias = 1 if arg_bias is not None and arg_bias.shape[-1] == 1 else 0
        bias_len = (int(math.ceil(arg_bias.shape[-1] / self.par_och))
                    if arg_bias is not None else 0)

        dup_scale = 1 if arg_scale is not None and arg_scale.shape[-1] == 1 else 0
        scale_len = (int(math.ceil(arg_scale.shape[-1] / self.par_och))
                     if arg_scale is not None else 0)

        dup_vshamt_sum = 1 if arg_vshamt_sum is not None and arg_vshamt_sum.shape[-1] == 1 else 0
        vshamt_sum_len = (int(math.ceil(arg_vshamt_sum.shape[-1] / self.par_och))
                          if arg_vshamt_sum is not None else 0)

        dup_vshamt_out = 1 if arg_vshamt_out is not None and arg_vshamt_out.shape[-1] == 1 else 0
        vshamt_out_len = (int(math.ceil(arg_vshamt_out.shape[-1] / self.par_och))
                          if arg_vshamt_out is not None else 0)

        cshamt_sum_value = 0 if self.cshamt_sum is None else self.cshamt_sum
        cshamt_out_value = 0 if self.cshamt_out is None else self.cshamt_out

        act_func_index = self.get_shared_attr_index('act_func', self.act_func)

        # stride_ch = self.strides[-1]  # always 1
        stride_col = self.strides[-2]  # width
        stride_row = self.strides[-3]  # height
        stride_bat = self.strides[-4]  # always 1

        out_shape = self.orig_shape
        out_num_ch = out_shape[-1]
        out_num_col = out_shape[-2]
        out_num_row = out_shape[-3]
        out_num_bat = out_shape[-4]

        if isinstance(self.padding, str) and self.padding == 'SAME':
            # opposite order to pool
            pad_col, pad_col_right, pad_col_left = util.pad_size_split(
                act_num_col, filter_num_col, stride_col)
            pad_row, pad_row_bottom, pad_row_top = util.pad_size_split(
                act_num_row, filter_num_row, stride_row)
        elif isinstance(self.padding, int):
            pad_col = self.padding * 2
            pad_col_left = self.padding
            pad_col_right = self.padding
            pad_row = self.padding * 2
            pad_row_top = self.padding
            pad_row_bottom = self.padding
        elif isinstance(self.padding, (tuple, list)):
            pad_col = self.padding[2] + self.padding[3]
            pad_col_left = self.padding[2]
            pad_col_right = self.padding[3]
            pad_row = self.padding[0] + self.padding[1]
            pad_row_top = self.padding[0]
            pad_row_bottom = self.padding[1]
        else:
            pad_col = 0
            pad_col_left = 0
            pad_col_right = 0
            pad_row = 0
            pad_row_top = 0
            pad_row_bottom = 0

        # for __str__
        self.pad_col_left_value = pad_col_left
        self.pad_col_right_value = pad_col_right
        self.pad_row_top_value = pad_row_top
        self.pad_row_bottom_value = pad_row_bottom

        # calculate concur_och
        filter_rams = self.input_rams[self.par_col * self.par_row:
                                      self.par_col * self.par_row + self.par_och]
        filter_ram_size = filter_rams[0].length
        flimit = (filter_ram_size //
                  (int(math.ceil(input_num_ch / self.par_ich)) *
                   filter_num_row * filter_num_col) // 2 * self.par_och)

        out_rams = self.output_rams
        out_ram_size = out_rams[0].length
        olimit = (out_ram_size // out_num_col // 2) * self.par_och

        concur_och = min(flimit, olimit)
        min_concur_och = self.get_min_concur_och()

        if self.concur_och is not None and concur_och > self.concur_och:
            concur_och = self.concur_och

        concur_och = max(int(math.floor(concur_och / min_concur_och)) * min_concur_och,
                         min_concur_och)

        # for __str__
        self.concur_och_value = concur_och

        px_size = input_num_col + pad_col
        py_size = input_num_row + pad_row

        # max counter values
        max_bat_count = input_num_bat - stride_bat
        if max_bat_count < 0:
            max_bat_count = 0

        max_och_count = (int(math.ceil(filter_num_och / self.par_och)) -
                         concur_och // self.par_och)
        if max_och_count < 0:
            max_och_count = 0

        och_count_step = concur_och // self.par_och

        aligned_input_num_ch = bt.align_word(input_num_ch,
                                             arg_input.get_word_alignment())

        input_step = bt.to_byte(aligned_input_num_ch * arg_input.get_ram_width())


        ### ???
        input_offset_values = []
        for y in range(src_num_row):
            v = input_num_col * (y - pad_row_top) * input_step
            input_offset_values.append(v)

        act_row_step = act_step * act_num_col * stride_row * self.par_row
        act_bat_step = act_step * act_num_col * act_num_row

        act_read_size = (int(math.ceil(aligned_act_num_ch / self.par_ich)) *
                         act_num_col)
        act_read_block = int(math.ceil(aligned_act_num_ch / self.par_ich))
        act_read_step = (int(math.ceil(aligned_act_num_ch / self.par_ich)) *
                         int(math.ceil(act_num_col / src_num_col)))

        aligned_filter_num_ich = bt.align_word(act_num_ch,
                                               arg_filter.get_word_alignment())

        filter_step = bt.to_byte(
            aligned_filter_num_ich * arg_filter.get_ram_width())

        filter_base_step = (filter_step * filter_num_col * filter_num_row *
                            min(filter_num_och, concur_och))

        filter_read_size = (int(math.ceil(aligned_filter_num_ich / self.par_ich)) *
                            filter_num_col * filter_num_row *
                            min(filter_num_och, concur_och))
        filter_read_block = int(
            math.ceil(aligned_filter_num_ich / self.par_ich))
        filter_read_step = (int(math.ceil(aligned_filter_num_ich / self.par_ich)) *
                            min(int(math.ceil(filter_num_och / self.par_och)),
                                  concur_och // self.par_och))

        aligned_out_num_ch = bt.align_word(out_num_ch,
                                           self.get_word_alignment())

        out_step = bt.to_byte(aligned_out_num_ch * self.get_ram_width())

        out_offset_values = []
        for y in range(self.par_row):
            v = y * out_num_col * out_step
            out_offset_values.append(v)

        out_col_step = out_step
        out_row_step = out_step * out_num_col * self.par_row
        out_bat_step = out_step * out_num_col * out_num_row
        out_och_step = bt.to_byte(
            self.get_ram_width() * min(out_num_ch, concur_och))

        if (self.stationary == 'filter' and concur_och >= out_num_ch or
                self.stationary == 'input'):
            out_write_size = (int(math.ceil(aligned_out_num_ch / self.par_och)) *
                              out_num_col)
            out_write_size_res = out_write_size

            out_write_block = int(math.ceil(aligned_out_num_ch / self.par_och))

        else:
            out_write_size = int(math.ceil(min(aligned_out_num_ch, concur_och) /
                                           self.par_och))
            out_write_size_res = int(
                math.ceil(aligned_out_num_ch / self.par_och)) % out_write_size
            if out_write_size_res == 0:
                out_write_size_res = out_write_size

            out_write_block = 0

        keep_filter = concur_och >= out_num_ch

        act_ram_size = self.input_rams[0].length
        act_length = (act_read_step *
                      int(math.ceil(act_num_row / src_num_row)) *
                      act_num_bat)
        keep_input = (not self.disable_keep_input and
                      self.stationary == 'filter' and
                      act_ram_size >= act_length)

        # for __str__
        self.keep_filter_value = keep_filter
        self.keep_input_value = keep_input

        if self.stationary == 'filter':
            data_stationary = STATIONARY_FILETER
        else:
            data_stationary = STATIONARY_INPUT

        stream_num_ops = int(math.ceil(min(aligned_out_num_ch, concur_och) /
                                       self.par_och))
        stream_num_ops_res = (int(math.ceil(aligned_out_num_ch / self.par_och)) %
                              stream_num_ops)
        if stream_num_ops_res == 0:
            stream_num_ops_res = stream_num_ops

        stream_num_ops_par = stream_num_ops * self.par_col * self.par_row
        stream_num_ops_res_par = stream_num_ops_res * self.par_col * self.par_row

        stream_reduce_size = int(math.ceil(act_num_ch / self.par_ich))
        stream_aligned_reduce_size = int(
            math.ceil(aligned_filter_num_ich / self.par_ich))

        if act_num_ch % self.par_ich == 0:
            stream_ich_mask = 0
        else:
            stream_ich_mask = 0
            for i in range(self.par_ich):
                if self.par_ich - (act_num_ch % self.par_ich) >= (self.par_ich - i):
                    stream_ich_mask |= (0x1 << i)

        if pad_col_left == 0:
            col_select_initval = 0
        else:
            col_select_initval = (src_num_col - pad_col_left) % src_num_col

        stride_col_par_col = stride_col * self.par_col
        stride_row_par_row = stride_row * self.par_row

        stride_col_mod_filter_num = stride_col_par_col % src_num_col
        filter_num_col_minus_stride_col_mod = src_num_col - stride_col_mod_filter_num

        inc_act_laddr_conds = []
        for y in range(src_num_row):
            for x in range(src_num_col):
                for col_select in range(src_num_col):
                    v = False
                    for i in range(stride_col_mod_filter_num):
                        v = v or (col_select == ((x + src_num_col - i) %
                                                 src_num_col))

                    inc_act_laddr_conds.append(v)

        inc_act_laddr_small = (int(math.floor(stride_col_par_col / src_num_col)) *
                               int(math.ceil(aligned_act_num_ch / self.par_ich)))
        inc_act_laddr_large = (int(math.ceil(stride_col_par_col / src_num_col)) *
                               int(math.ceil(aligned_act_num_ch / self.par_ich)))
        inc_out_laddr_col = int(math.ceil(out_num_ch / self.par_och))

        stream_act_local_small_offset = (-1 * int(math.floor(pad_col_left / src_num_col)) *
                                         int(math.ceil(aligned_act_num_ch / self.par_ich)))
        stream_act_local_large_offset = (-1 * int(math.ceil(pad_col_left / src_num_col)) *
                                         int(math.ceil(aligned_act_num_ch / self.par_ich)))

        stream_act_local_small_flags = []
        stream_act_local_large_flags = []
        for x in range(src_num_col):
            s = (src_num_col - x) <= pad_col_left
            l = (src_num_col - x) <= (pad_col_left % src_num_col)
            stream_act_local_small_flags.append(s)
            stream_act_local_large_flags.append(s and l)

        if self.stationary == 'input':
            inc_sync_out = (int(math.ceil(out_num_col / self.par_col)) * self.par_col *
                            int(math.ceil(out_num_ch / concur_och)))
            inc_sync_out_res = 0
        elif self.stationary == 'filter' and concur_och >= out_num_ch:
            inc_sync_out = int(math.ceil(out_num_col / self.par_col)) * self.par_col
            inc_sync_out_res = 0
        else:
            inc_sync_out = 1
            inc_sync_out_res = (self.par_col - (out_num_col % self.par_col)) % self.par_col

        return OrderedDict([('input_num_col', input_num_col),
                            ('input_num_row', input_num_row),
                            ('input_num_bat', input_num_bat),
                            ('filter_num_ich', filter_num_ich),
                            ('filter_num_col', filter_num_col),
                            ('filter_num_row', filter_num_row),
                            ('filter_num_och', filter_num_och),
                            ('out_num_col', out_num_col),
                            ('out_num_row', out_num_row),
                            ('dup_bias', dup_bias),
                            ('bias_len', bias_len),
                            ('dup_scale', dup_scale),
                            ('scale_len', scale_len),
                            ('dup_vshamt_sum', dup_vshamt_sum),
                            ('vshamt_sum_len', vshamt_sum_len),
                            ('dup_vshamt_out', dup_vshamt_out),
                            ('vshamt_out_len', vshamt_out_len),
                            ('cshamt_sum_value', cshamt_sum_value),
                            ('cshamt_out_value', cshamt_out_value),
                            ('act_func_index', act_func_index),
                            
                            ('pad_col_left', pad_col_left),
                            ('pad_row_top', pad_row_top),
                            ('max_col_count', max_col_count),
                            ('max_row_count', max_row_count),
                            ('max_bat_count', max_bat_count),
                            ('max_och_count', max_och_count),
                            ('och_count_step', och_count_step),
                            ('dma_flag_conds', dma_flag_conds),
                            ('act_offset_values', act_offset_values),
                            ('act_row_step', act_row_step),
                            ('act_bat_step', act_bat_step),
                            ('act_read_size', act_read_size),
                            ('act_read_block', act_read_block),
                            ('act_read_step', act_read_step),
                            ('filter_base_step', filter_base_step),
                            ('filter_read_size', filter_read_size),
                            ('filter_read_block', filter_read_block),
                            ('filter_read_step', filter_read_step),
                            ('out_offset_values', out_offset_values),
                            ('out_col_step', out_col_step),
                            ('out_row_step', out_row_step),
                            ('out_bat_step', out_bat_step),
                            ('out_och_step', out_och_step),
                            ('out_write_size', out_write_size),
                            ('out_write_size_res', out_write_size_res),
                            ('out_write_block', out_write_block),
                            ('keep_filter', keep_filter),
                            ('keep_input', keep_input),
                            ('data_stationary', data_stationary),
                            ('stream_num_ops', stream_num_ops),
                            ('stream_num_ops_res', stream_num_ops_res),
                            ('stream_num_ops_par', stream_num_ops_par),
                            ('stream_num_ops_res_par', stream_num_ops_res_par),
                            ('stream_reduce_size', stream_reduce_size),
                            ('stream_aligned_reduce_size', stream_aligned_reduce_size),
                            ('stream_ich_mask', stream_ich_mask),
                            ('col_select_initval', col_select_initval),
                            ('stride_col_par_col', stride_col_par_col),
                            ('stride_row_par_row', stride_row_par_row),
                            ('stride_col_mod_filter_num', stride_col_mod_filter_num),
                            ('filter_num_col_minus_stride_col_mod',
                             filter_num_col_minus_stride_col_mod),
                            ('inc_act_laddr_conds', inc_act_laddr_conds),
                            ('inc_act_laddr_small', inc_act_laddr_small),
                            ('inc_act_laddr_large', inc_act_laddr_large),
                            ('inc_out_laddr_col', inc_out_laddr_col),
                            ('stream_act_local_small_offset', stream_act_local_small_offset),
                            ('stream_act_local_large_offset', stream_act_local_large_offset),
                            ('stream_act_local_small_flags', stream_act_local_small_flags),
                            ('stream_act_local_large_flags', stream_act_local_large_flags),
                            ('inc_sync_out', inc_sync_out),
                            ('inc_sync_out_res', inc_sync_out_res)])

    def control_sequence(self, fsm):
        arg_input = self.args[0]
        arg_filter = self.args[1]
        arg_bias = (self.args[self.args_dict['bias']]
                    if 'bias' in self.args_dict else None)
        arg_scale = (self.args[self.args_dict['scale']]
                     if 'scale' in self.args_dict else None)
        arg_vshamt_sum = (self.args[self.args_dict['vshamt_sum']]
                          if 'vshamt_sum' in self.args_dict else None)
        arg_vshamt_out = (self.args[self.args_dict['vshamt_out']]
                          if 'vshamt_out' in self.args_dict else None)

        # RAM
        input_rams = self.get_input_rams()
        filter_rams = self.get_filter_rams()
        bias_ram = self.get_bias_ram()
        scale_ram = self.get_scale_ram()
        vshamt_sum_ram = self.get_vshamt_sum_ram()
        vshamt_out_ram = self.get_vshamt_out_ram()
        output_rams = self.get_output_rams()

        # global address offset (input)
        input_global_offset = self.m.Wire(self._name('input_global_offset'),
                                          self.maxi.addrwidth, signed=True)
        input_global_offset_row = self.m.Reg(self._name('input_global_offset_row'),
                                             self.maxi.addrwidth, initval=0, signed=True)
        input_global_offset_bat = self.m.Reg(self._name('input_global_offset_bat'),
                                             self.maxi.addrwidth, initval=0, signed=True)
        input_global_offset.assign(input_global_offset_row + input_global_offset_bat)

        # global address offset (filter)
        filter_global_offset = self.m.Reg(self._name('filter_global_offset'),
                                          self.maxi.addrwidth, initval=0, signed=True)

        # global address offset (output)
        out_global_offset = self.m.Wire(self._name('out_global_offset'),
                                        self.maxi.addrwidth, signed=True)
        out_global_offset_och = self.m.Reg(self._name('out_global_offset_och'),
                                           self.maxi.addrwidth, initval=0, signed=True)
        out_global_offset_col = self.m.Reg(self._name('out_global_offset_col'),
                                           self.maxi.addrwidth, initval=0, signed=True)
        out_global_offset_row = self.m.Reg(self._name('out_global_offset_row'),
                                           self.maxi.addrwidth, initval=0, signed=True)
        out_global_offset_bat = self.m.Reg(self._name('out_global_offset_bat'),
                                           self.maxi.addrwidth, initval=0, signed=True)
        out_global_offset.assign(out_global_offset_och +
                                 out_global_offset_col + out_global_offset_row +
                                 out_global_offset_bat)

        # local address offset (input)
        input_local_comp_offsets = [self.m.Reg(self._name('input_local_comp_offset_%d' % i),
                                               input_rams[0].addrwidth, initval=0)
                                    for i, input_ram in enumerate(input_rams)]

        input_local_dma_offset = self.m.Reg(self._name('input_local_dma_offset'),
                                            input_rams[0].addrwidth, initval=0)

        # local address offset (filter)
        filter_local_comp_offset = self.m.Reg(self._name('filter_local_comp_offset'),
                                              filter_rams[0].addrwidth, initval=0)
        filter_local_dma_offset = self.m.Reg(self._name('filter_local_dma_offset'),
                                             filter_rams[0].addrwidth, initval=0)

        # local address offset (out)
        out_local_page = self.m.Reg(self._name('out_local_page'), initval=0)
        out_local_comp_offset = self.m.Reg(self._name('out_local_comp_offset'),
                                           self.maxi.addrwidth, initval=0)
        out_local_dma_offset = self.m.Reg(self._name('out_local_dma_offset'),
                                          self.maxi.addrwidth, initval=0)
        out_local_addr = self.m.Reg(self._name('out_local_addr'),
                                    self.maxi.addrwidth, initval=0)

        # input count
        input_row_count = self.m.Reg(self._name('input_row_count'),
                                  self.maxi.addrwidth, initval=0)
        input_bat_count = self.m.Reg(self._name('input_bat_count'),
                                  self.maxi.addrwidth, initval=0)
        input_och_count = self.m.Reg(self._name('input_och_count'),
                                  self.maxi.addrwidth, initval=0)

        # output count
        out_row_count = self.m.Reg(self._name('out_row_count'),
                                   self.maxi.addrwidth, initval=0)

        # counters for synchronization beween computation and DMA
        sync_comp_count = self.m.Reg(self._name('sync_comp_count'),
                                     self.maxi.addrwidth, initval=0)
        sync_out_count = self.m.Reg(self._name('sync_out_count'),
                                    self.maxi.addrwidth, initval=0)

        ### ???
        next_out_write_size = self.m.Reg(self._name('next_out_write_size'),
                                         self.maxi.addrwidth, initval=0)

        # stream source local address
        stream_input_laddr = self.m.Reg(self._name('stream_input_laddr'),
                                        self.maxi.addrwidth, initval=0)
        

        write_count = self.m.Reg(self._name('write_count'),
                                 self.maxi.addrwidth, initval=0)
        next_out_write_size = self.m.Reg(self._name('next_out_write_size'),
                                         self.maxi.addrwidth, initval=0)

        next_stream_num_ops = self.m.Reg(self._name('next_stream_num_ops'),
                                         self.maxi.addrwidth, initval=0)

        dma_flags = [self.m.Reg(self._name('dma_flag_%d' % i), initval=0)
                     for i in range(src_num_row)]

        prev_col_count = self.m.Reg(self._name('prev_col_count'),
                                    self.maxi.addrwidth, initval=0)
        prev_row_count = self.m.Reg(self._name('prev_row_count'),
                                    self.maxi.addrwidth, initval=0)
        prev_bat_count = self.m.Reg(self._name('prev_bat_count'),
                                    self.maxi.addrwidth, initval=0)
        prev_och_count = self.m.Reg(self._name('prev_och_count'),
                                    self.maxi.addrwidth, initval=0)

        prev_row_select = self.m.Reg(self._name('prev_row_select'),
                                     bt.log_width(src_num_row),
                                     initval=0)

        stream_act_locals = [self.m.Reg(self._name('stream_act_local_%d' % i),
                                        self.maxi.addrwidth, initval=0)
                             for i in range(len(act_rams))]

        stream_out_local_val = self.m.Reg(self._name('stream_out_local_val'),
                                          self.maxi.addrwidth, initval=0)
        stream_out_local_col = self.m.Reg(self._name('stream_out_local_col'),
                                          self.maxi.addrwidth, initval=0)
        stream_out_local = self.m.Wire(self._name('stream_out_local'),
                                       self.maxi.addrwidth)
        stream_out_local.assign(stream_out_local_val + stream_out_local_col)

        # double buffer control
        act_page_comp_offsets = [self.m.Reg(self._name('act_page_comp_offset_%d' % i),
                                            self.maxi.addrwidth, initval=0)
                                 for i in range(src_num_row)]
        act_page_dma_offsets = [self.m.Reg(self._name('act_page_dma_offset_%d' % i),
                                           self.maxi.addrwidth, initval=0)
                                for i in range(src_num_row)]

        filter_page_comp_offset = self.m.Reg(self._name('filter_page_comp_offset'),
                                             self.maxi.addrwidth, initval=0)
        filter_page_dma_offset = self.m.Reg(self._name('filter_page_dma_offset'),
                                            self.maxi.addrwidth, initval=0)

        out_page = self.m.Reg(self._name('out_page'), initval=0)
        out_page_comp_offset = self.m.Reg(self._name('out_page_comp_offset'),
                                          self.maxi.addrwidth, initval=0)
        out_page_dma_offset = self.m.Reg(self._name('out_page_dma_offset'),
                                         self.maxi.addrwidth, initval=0)
        out_local_addr = self.m.Reg(self._name('out_local_addr'),
                                      self.maxi.addrwidth, initval=0)

        act_page_size = act_rams[0].length
        filter_page_size = filter_rams[0].length
        out_page_size = out_rams[0].length // 2

        skip_read_filter = self.m.Reg(
            self._name('skip_read_filter'), initval=0)
        skip_read_input = self.m.Reg(self._name('skip_read_input'), initval=0)
        skip_comp = self.m.Reg(self._name('skip_comp'), initval=0)
        skip_write_out = self.m.Reg(self._name('skip_write_out'), initval=1)

        #### ????

        # --------------------
        # initialization phase
        # --------------------
        # ReadFilter: global offset
        fsm(
            filter_global_offset(0)
        )

        # ReadFilter: local offset, double buffer
        fsm(
            filter_local_comp_offset(0),
            filter_local_dma_offset(0),
        )

        # ReadInput: offset
        fsm(
            input_global_offset_row(0),
            input_global_offset_bat(0),
        )

        # ReadInput: double buffer control
        fsm(
            input_local_comp_offset(0),
            input_local_dma_offset(0),
        )

        # WriteOutput: offset
        fsm(
            out_global_offset_col(0),
            out_global_offset_row(0),
            out_global_offset_bat(0),
            out_global_offset_och(0)
        )

        # WriteOut: double buffer control
        fsm(
            out_local_page(0),
            out_local_comp_offset(0),
            out_local_dma_offset(0),
            out_local_addr(0)
        )

        fsm(
            sync_out_count(0),
        )

        fsm(
            next_out_write_size(vg.Mux(self.max_och_count == 0,
                                       self.out_write_size_res,
                                       self.out_write_size))
        )

        # input counter
        fsm(
            input_row_count(0),
            input_bat_count(0),
            input_och_count(0),
            prev_input_row_count(0),
            prev_input_bat_count(0),
            prev_input_och_count(0),
        )

        # output counter
        fsm(
            out_row_count(0),
        )

        # skip
        fsm(
            skip_read_filter(0),
            skip_read_input(0),
            skip_comp(0),
            skip_write_out(1)
        )

        # --------------------
        # ReadBias phase
        # --------------------
        if bias_ram is not None:
            bias_read_size = self.bias_len
            bias_laddr = 0
            bias_gaddr = self.arg_objaddrs[self.args_dict['bias']]

            bt.bus_lock(self.maxi, fsm)
            bt.dma_read(self.maxi, fsm, bias_ram, bias_laddr,
                        bias_gaddr, bias_read_size, port=1)
            bt.bus_unlock(self.maxi, fsm)

        # --------------------
        # ReadScale phase
        # --------------------
        if scale_ram is not None:
            scale_read_size = self.scale_len
            scale_laddr = 0
            scale_gaddr = self.arg_objaddrs[self.args_dict['scale']]

            bt.bus_lock(self.maxi, fsm)
            bt.dma_read(self.maxi, fsm, scale_ram, scale_laddr,
                        scale_gaddr, scale_read_size, port=1)
            bt.bus_unlock(self.maxi, fsm)

        # --------------------
        # ReadVshamt phase
        # --------------------
        if vshamt_sum_ram is not None:
            vshamt_sum_read_size = self.vshamt_sum_len
            vshamt_sum_laddr = 0
            vshamt_sum_gaddr = self.arg_objaddrs[self.args_dict['vshamt_sum']]

            bt.bus_lock(self.maxi, fsm)
            bt.dma_read(self.maxi, fsm, vshamt_sum_ram, vshamt_sum_laddr,
                        vshamt_sum_gaddr, vshamt_sum_read_size, port=1)
            bt.bus_unlock(self.maxi, fsm)

        if vshamt_out_ram is not None:
            vshamt_out_read_size = self.vshamt_out_len
            vshamt_out_laddr = 0
            vshamt_out_gaddr = self.arg_objaddrs[self.args_dict['vshamt_out']]

            bt.bus_lock(self.maxi, fsm)
            bt.dma_read(self.maxi, fsm, vshamt_out_ram, vshamt_out_laddr,
                        vshamt_out_gaddr, vshamt_out_read_size, port=1)
            bt.bus_unlock(self.maxi, fsm)

        state_init = fsm.current

        # state_read_filter
        fsm.If(self.data_stationary == STATIONARY_FILETER).goto_next()

        # --------------------
        # ReadFilter phase
        # --------------------
        state_read_filter = fsm.current

        filter_gaddr = self.arg_objaddrs[1] + filter_global_offset
        filter_laddr = filter_local_dma_offset

        bt.bus_lock(self.maxi, fsm)

        if len(filter_rams) == 1:
            bt.dma_read(self.maxi, fsm, filter_rams[0], filter_laddr,
                        filter_gaddr, self.filter_read_size, port=1)
        else:
            bt.dma_read_block(self.maxi, fsm, filter_rams, filter_laddr,
                              filter_gaddr, self.filter_read_size,
                              self.filter_read_block, port=1)

        bt.bus_unlock(self.maxi, fsm)

        fsm.goto_next()
        state_read_filter_end = fsm.current

        fsm.If(skip_read_filter).goto_from(state_read_filter, state_read_filter_end)

        # state_read_input
        fsm.If(self.data_stationary == STATIONARY_FILETER).goto_next()

        # --------------------
        # ReadInput phase
        # --------------------
        state_read_input = fsm.current

        input_gaddr = self.arg_objaddrs[0] + input_global_offset
        input_laddr = input_local_dma_offset

        bt.bus_lock(self.maxi, fsm)

        if len(input_rams) == 1:
            bt.dma_read(self.maxi, fsm, input_rams[0], input_laddr,
                        input_gaddr, self.input_read_size, port=1)
        else:
            bt.dma_read(self.maxi, fsm, input_rams[0], input_laddr,
                        input_gaddr, self.input_read_size, port=1)
            for input_ram in input_rams[1:]:
                bt.dma_read_bcast(self.maxi, fsm, input_ram, input_laddr,
                            input_gaddr, self.input_read_size, port=1)

        bt.bus_unlock(self.maxi, fsm)

        fsm.goto_next()
        state_read_input_end = fsm.current

        fsm.If(skip_read_input).goto_from(state_read_input, state_read_input_end)

        # state_read_input
        fsm.If(self.data_stationary == STATIONARY_FILETER).goto_next()

        # --------------------
        # Comp phase
        # --------------------
        state_comp = fsm.current

        # Stream Control FSM
        comp_fsm = vg.FSM(self.m, self._name('comp_fsm'), self.clk, self.rst)

        comp_state_init = comp_fsm.current
        comp_fsm.If(fsm.state == state_comp, vg.Not(skip_comp)).goto_next()

        fsm.If(comp_fsm.state == comp_state_init).goto_next()

<<<<<<< HEAD
        # py_offset
        py_offset = input_row_count
        self.stream.set_parameter(comp_fsm, 'py_offset', py_offset)
=======
        # waiting for previous DMA write completion
        bt.dma_wait_write_idle(self.maxi, comp_fsm)

        # local address
        stream_act_locals_2d = line_to_2d(stream_act_locals, src_num_col)
        for y, stream_act_locals_row in enumerate(stream_act_locals_2d):
            for x, stream_act_local in enumerate(stream_act_locals_row):
                comp_fsm(
                    stream_act_local(0)
                )
                comp_fsm.If(self.stream_act_local_small_flags[x])(
                    stream_act_local(self.stream_act_local_small_offset)
                )
                comp_fsm.If(self.stream_act_local_large_flags[x])(
                    stream_act_local(self.stream_act_local_large_offset)
                )

        comp_fsm(
            stream_out_local_col(0)
        )
        comp_fsm.If(self.data_stationary == STATIONARY_INPUT,
                    och_count == 0)(
            stream_out_local_val(0)
        )

        # count and sel
        comp_fsm(
            col_count(0)
        )
        comp_fsm(
            col_select(self.col_select_initval)
        )

        filter_page_comp_offset_buf = self.m.Reg(self._name('filter_page_comp_offset_buf'),
                                                 self.maxi.addrwidth, initval=0)
        act_page_comp_offset_bufs = [self.m.Reg(self._name('act_page_comp_offset_buf_%d' % i),
                                                self.maxi.addrwidth, initval=0)
                                     for i in range(src_num_row)]
        out_page_comp_offset_buf = self.m.Reg(self._name('out_page_comp_offset_buf'),
                                              self.maxi.addrwidth, initval=0)
        row_count_buf = self.m.Reg(self._name('row_count_buf'),
                                   self.maxi.addrwidth, initval=0)
        row_select_buf = self.m.Reg(self._name('row_select_buf'),
                                    bt.log_width(src_num_row),
                                    initval=0)
        och_count_buf = self.m.Reg(self._name('och_count_buf'),
                                   self.maxi.addrwidth, initval=0)

        comp_fsm(
            filter_page_comp_offset_buf(filter_page_comp_offset),
            [act_page_comp_offset_buf(act_page_comp_offset)
             for act_page_comp_offset_buf, act_page_comp_offset in zip(
                act_page_comp_offset_bufs, act_page_comp_offsets)],
            out_page_comp_offset_buf(out_page_comp_offset),
            row_count_buf(row_count),
            row_select_buf(row_select),
            och_count_buf(och_count)
        )

        comp_fsm(
            next_stream_num_ops(vg.Mux(och_count >= self.max_och_count,
                                       self.stream_num_ops_res, self.stream_num_ops))
        )

        comp_fsm.goto_next()

        # repeat comp
        comp_state_rep = comp_fsm.current

        # pad_mask
        stream_pad_masks = []

        for y in range(src_num_row):
            for x in range(src_num_col):
                stream_col_count = col_count + x
                stream_row_count = row_count_buf + y
                v = vg.Ors((stream_col_count < self.pad_col_left),
                           (stream_col_count >= self.act_num_col + self.pad_col_left),
                           (stream_row_count < self.pad_row_top),
                           (stream_row_count >= self.act_num_row + self.pad_row_top))
                stream_pad_mask = self.m.Wire(
                    self._name('stream_pad_mask_%d_%d' % (y, x)))
                stream_pad_mask.assign(v)
                stream_pad_masks.append(stream_pad_mask)

        stream_pad_masks_reg = self.m.Reg(self._name('stream_pad_masks'),
                                          len(stream_pad_masks), initval=0)
        comp_fsm(
            stream_pad_masks_reg(vg.Cat(*reversed(stream_pad_masks)))
        )
        comp_fsm.goto_next()

        stream_col_select = col_select
        stream_row_select = row_select_buf
        stream_masks = stream_pad_masks_reg

        # set_parameter
        name = list(self.stream.parameters.keys())[0]
        self.stream.set_parameter(comp_fsm, name, self.stream_reduce_size)
        comp_fsm.set_index(comp_fsm.current - 1)

        name = list(self.stream.parameters.keys())[1]
        self.stream.set_parameter(comp_fsm, name, stream_col_select)
        comp_fsm.set_index(comp_fsm.current - 1)

        name = list(self.stream.parameters.keys())[2]
        self.stream.set_parameter(comp_fsm, name, stream_row_select)
        comp_fsm.set_index(comp_fsm.current - 1)

        name = list(self.stream.parameters.keys())[3]
        self.stream.set_parameter(comp_fsm, name, stream_masks)
        comp_fsm.set_index(comp_fsm.current - 1)

        # set_parameter (omit_mask)
        name = list(self.stream.parameters.keys())[4]
        self.stream.set_parameter(comp_fsm, name, self.stream_omit_mask)
>>>>>>> 2a30d83a
        comp_fsm.set_index(comp_fsm.current - 1)

        # source (bias)
        if bias_ram is not None:
            local = vg.Mux(self.dup_bias, 0, comp_och_count)
            stride = vg.Mux(self.dup_bias, 0, 1)
            pat = ((self.stream_reduce_size, 0),
                   (self.stream_num_ops, stride))
            self.stream.set_source_pattern(comp_fsm, 'vec_bias', bias_ram, local, pat)
            comp_fsm.set_index(comp_fsm.current - 1)
        else:
            self.stream.set_source_empty(comp_fsm, 'vec_bias', 0)
            comp_fsm.set_index(comp_fsm.current - 1)

        # source (scale)
        if scale_ram is not None:
            local = vg.Mux(self.dup_scale, 0, comp_och_count)
            stride = vg.Mux(self.dup_scale, 0, 1)
            pat = ((self.stream_reduce_size, 0),
                   (self.stream_num_ops, stride))
            self.stream.set_source_pattern(comp_fsm, 'vec_scale', scale_ram, local, pat)
            comp_fsm.set_index(comp_fsm.current - 1)
        else:
            self.stream.set_source_empty(comp_fsm, 'vec_scale', 0)
            comp_fsm.set_index(comp_fsm.current - 1)

        # source (vshamt_sum)
        if vshamt_sum_ram is not None:
            local = vg.Mux(self.dup_vshamt_sum, 0, comp_och_count)
            stride = vg.Mux(self.dup_vshamt_sum, 0, 1)
            pat = ((self.stream_reduce_size, 0),
                   (self.stream_num_ops, stride))
            self.stream.set_source_pattern(comp_fsm, 'vec_vshamt_sum', vshamt_sum_ram, local, pat)
            comp_fsm.set_index(comp_fsm.current - 1)
        else:
            self.stream.set_source_empty(comp_fsm, 'vec_vshamt_sum', 0)
            comp_fsm.set_index(comp_fsm.current - 1)

        # source (vshamt_out)
        if vshamt_out_ram is not None:
            local = vg.Mux(self.dup_vshamt_out, 0, comp_och_count)
            stride = vg.Mux(self.dup_vshamt_out, 0, 1)
            pat = ((self.stream_reduce_size, 0),
                   (self.stream_num_ops, stride))
            self.stream.set_source_pattern(comp_fsm, 'vec_vshamt_out', vshamt_out_ram, local, pat)
            comp_fsm.set_index(comp_fsm.current - 1)
        else:
            self.stream.set_source_empty(comp_fsm, 'vec_vshamt_out', 0)
            comp_fsm.set_index(comp_fsm.current - 1)

        # source (input)
        for i, (input_ram, input_local_comp_offset) in enumerate(zip(input_rams, input_local_comp_offsets)):
            local = input_local_comp_offset
            pat = ((self.stream_reduce_size, 1),
                   (self.filter_num_col, self.input_local_col_step),
                   (self.filter_num_row - row_count , self.input_local_row_step),
                   (self.stream_out_size, self.input_local_stride_col))
            self.stream.set_source_pattern(comp_fsm, 'vec_input_%d' % i, input_ram, local, pat)
            comp_fsm.set_index(comp_fsm.current - 1)

        # source (filter)
        for i, filter_ram in enumerate(filter_rams):
            local = filter_local_comp_offset
            pat = ((self.stream_reduce_size, 1),
                   (self.filter_num_col, self.filter_local_col_step),
                   (self.filter_num_row, self.filter_local_row_step),
                   (self.stream_out_size, 0))
            self.stream.set_source_pattern(comp_fsm, 'vec_filter_%d' % i, filter_ram, local, pat)
            comp_fsm.set_index(comp_fsm.current - 1)

        # sink (out)
        for i, output_ram in enumerate(output_rams):
            local = out_local_comp_offset
            size = self.stream_out_size
            self.stream.set_sink(comp_fsm, 'vec_out_%d' % i, output_ram, local, size)
            comp_fsm.set_index(comp_fsm.current - 1)

        comp_fsm.goto_next()

        # stream barrier of previous run
        self.stream.source_join_and_run(comp_fsm)

        comp_fsm(
            input_local_comp_offset.add()
        )
                comp_fsm.If(vg.Not(v))(
                    stream_act_local.add(self.inc_act_laddr_small)
                )
                comp_fsm.If(v)(
                    stream_act_local.add(self.inc_act_laddr_large)
                )

                comp_fsm.If(col_count >= self.max_col_count)(
                    stream_act_local(0)
                )
                comp_fsm.If(col_count >= self.max_col_count,
                            self.stream_act_local_small_flags[x])(
                    stream_act_local(self.stream_act_local_small_offset)
                )
                comp_fsm.If(col_count >= self.max_col_count,
                            self.stream_act_local_large_flags[x])(
                    stream_act_local(self.stream_act_local_large_offset)
                )

        # stream_out_local
        # STATIONARY_FILETER
        comp_fsm.If(self.data_stationary == STATIONARY_FILETER)(
            stream_out_local_col.add(next_stream_num_ops)
        )
        comp_fsm.If(self.data_stationary == STATIONARY_FILETER,
                    col_count >= self.max_col_count)(
            stream_out_local_col(0)
        )

        # STATIONARY_INPUT
        comp_fsm.If(self.data_stationary == STATIONARY_INPUT)(
            stream_out_local_col.add(self.inc_out_laddr_col)
        )
        comp_fsm.If(self.data_stationary == STATIONARY_INPUT,
                    col_count >= self.max_col_count)(
            stream_out_local_val.add(next_stream_num_ops),
            stream_out_local_col(0)
        )

        # counter
        comp_fsm(
            col_count.add(self.stride_col_par_col)
        )
        comp_fsm.If(col_count >= self.max_col_count)(
            col_count(0)
        )

        comp_fsm(
            col_select.add(self.stride_col_mod_filter_num)
        )
        comp_fsm.If(col_select + self.stride_col_mod_filter_num >= src_num_col)(
            col_select.sub(self.filter_num_col_minus_stride_col_mod)
        )

        comp_fsm.If(col_count >= self.max_col_count)(
            col_select(self.col_select_initval),
        )

        # repeat
        comp_fsm.goto(comp_state_rep)
        comp_fsm.If(col_count >= self.max_col_count).goto_init()

        # sync with WriteOut control
        comp_fsm.seq.If(self.stream.sink_stop)(
            sync_comp_count.add(self.par_col)
        )
        comp_fsm.seq.If(fsm.state == state_init)(
            sync_comp_count(0)
        )

        # --------------------
        # WriteOut phase
        # --------------------
        state_write_out = fsm.current

        out_offsets = []
        for v in self.out_offset_values:
            out_offset = out_global_offset + v
            out_offsets.append(out_offset)

        out_gaddrs = []
        for out_offset in out_offsets:
            out_gaddr = self.objaddr + out_offset
            out_gaddrs.append(out_gaddr)

        dma_out_masks = []
        for y in range(self.par_row):
            v = out_row_count + y >= self.out_num_row
            w = self.m.Wire(self._name('dma_out_mask_%d' % y))
            w.assign(v)
            dma_out_masks.append(w)

        out_laddr = out_local_addr + out_local_dma_offset

        out_rams_2d = line_to_2d(out_rams, self.par_col)

        bt.bus_lock(self.maxi, fsm)

        fsm.If(sync_comp_count >=
               sync_out_count + self.inc_sync_out).goto_next()

        for out_rams_row, out_gaddr, dma_out_mask in zip(
                out_rams_2d, out_gaddrs, dma_out_masks):

            if len(out_rams_row) == 1:
                b = fsm.current
                fsm.If(vg.Not(dma_out_mask)).goto_next()

                bt.dma_write(self.maxi, fsm, out_rams_row[0], out_laddr,
                             out_gaddr, next_out_write_size,
                             port=1, use_async=True)

                e = fsm.current

                fsm.If(dma_out_mask).goto_from(b, e)
                fsm.goto_next()

            else:
                ends = []

                state_mode_select = fsm.current

                # keep_filter or STATIONARY_INPUT
                b = fsm.current
                fsm.If(vg.Ors(
                    vg.Ands(self.data_stationary == STATIONARY_FILETER, self.keep_filter),
                    self.data_stationary == STATIONARY_INPUT)).goto_from(state_mode_select, b)

                fsm.If(vg.Not(dma_out_mask)).goto_next()

                bt.dma_write_block(self.maxi, fsm, out_rams_row, out_laddr,
                                   out_gaddr, next_out_write_size,
                                   self.out_write_block, port=1, use_async=True)

                e = fsm.current
                ends.append(e)

                fsm.If(dma_out_mask).goto_from(b, e)
                fsm.inc()

                # not keep_filter and not STATIONARY_INPUT
                state_ram_select = fsm.current
                fsm.If(vg.Not(vg.Ors(
                    vg.Ands(self.data_stationary == STATIONARY_FILETER, self.keep_filter),
                    self.data_stationary == STATIONARY_INPUT))).goto_from(state_mode_select,
                                                                          state_ram_select)
                fsm.inc()

                for sel, out_ram in enumerate(out_rams_row):

                    b = fsm.current
                    fsm.If(out_ram_select == sel).goto_from(state_ram_select, b)

                    fsm.If(vg.Not(dma_out_mask)).goto_next()

                    bt.dma_write(self.maxi, fsm, out_ram, out_laddr,
                                 out_gaddr, next_out_write_size,
                                 port=1, use_async=True)

                    e = fsm.current
                    ends.append(e)

                    fsm.If(dma_out_mask).goto_from(b, e)
                    fsm.inc()

                done = fsm.current

                for e in ends:
                    fsm.goto_from(e, done)

        bt.bus_unlock(self.maxi, fsm)

        # STATIONARY_FILTER
        fsm(
            write_count.inc()
        )

        fsm.If(out_ram_select == self.par_col - 1)(
            out_local_addr.add(next_out_write_size)
        )

        fsm.If(self.data_stationary == STATIONARY_FILETER,
               vg.Not(self.keep_filter))(
            out_global_offset_col.add(self.out_col_step),
            out_col_count.inc()
        )

        fsm(
            out_ram_select.inc()
        )

        fsm.If(out_ram_select == self.par_col - 1)(
            out_ram_select(0)
        )

        fsm(
            sync_out_count.add(self.inc_sync_out)
        )

        fsm.If(vg.Ors(vg.Ands(self.data_stationary == STATIONARY_FILETER,
                              vg.Not(self.keep_filter),
                              write_count >= self.out_num_col - 1),
                      vg.Ands(self.data_stationary == STATIONARY_FILETER,
                              self.keep_filter),
                      self.data_stationary == STATIONARY_INPUT))(
            sync_out_count.add(self.inc_sync_out + self.inc_sync_out_res)
        )

        fsm.If(self.data_stationary == STATIONARY_FILETER,
               vg.Not(self.keep_filter)).goto(state_write_out)

        # STATIONARY_FILTER and STATIONARY_INPUT
        fsm.If(vg.Ors(vg.Ands(self.data_stationary == STATIONARY_FILETER,
                              vg.Not(self.keep_filter),
                              write_count >= self.out_num_col - 1),
                      vg.Ands(self.data_stationary == STATIONARY_FILETER,
                              self.keep_filter),
                      self.data_stationary == STATIONARY_INPUT)).goto_next()

        state_write_out_end = fsm.current
        fsm.If(skip_write_out).goto_from(state_write_out, state_write_out_end)
        fsm.If(self.data_stationary == STATIONARY_INPUT,
               prev_och_count < self.max_och_count).goto_from(state_write_out, state_write_out_end)

        # --------------------
        # update for next iteration
        # --------------------
        # ReadFilter: offset
        update_filter = self.m.Wire(self._name('update_filter'))
        update_filter.assign(vg.Ors(
            vg.Ands(self.data_stationary == STATIONARY_FILETER,
                    row_count >= self.max_row_count,
                    bat_count >= self.max_bat_count),
            vg.Ands(self.data_stationary == STATIONARY_INPUT,
                    vg.Not(self.keep_filter))))

        fsm.If(update_filter)(
            filter_global_offset.add(self.filter_global_step),
        )

        fsm.If(self.data_stationary == STATIONARY_INPUT,
               och_count >= self.max_och_count)(
            filter_global_offset(0)
        )

        # ReadFilter: counter
        fsm.If(update_filter)(
            och_count.add(self.och_count_step)
        )

        fsm.If(self.data_stationary == STATIONARY_INPUT,
               och_count >= self.max_och_count)(
            och_count(0)
        )

        # ReadFilter: double buffer
        fsm.If(update_filter)(
            filter_local_comp_offset.add(self.filter_read_step),
            filter_local_dma_offset.add(self.filter_read_step)
        )
        fsm.If(update_filter,
               filter_local_comp_offset + self.filter_read_step +
               self.filter_read_step > filter_local_size)(
            filter_local_comp_offset(0),
            filter_local_dma_offset(0)
        )

        # ReadInput: offset
        update_act = self.m.Wire(self._name('update_act'))
        update_act.assign(vg.Ors(
            vg.Ands(self.data_stationary == STATIONARY_INPUT,
                    och_count >= self.max_och_count),
            self.data_stationary == STATIONARY_FILETER))

        fsm.If(update_act)(
            input_global_offset_row.add(self.act_row_step)
        )
        fsm.If(update_act,
               row_count >= self.max_row_count)(
            input_global_offset_row(0),
            input_global_offset_bat.add(self.act_bat_step)
        )
        fsm.If(update_act,
               row_count >= self.max_row_count,
               bat_count >= self.max_bat_count)(
            input_global_offset_bat(0)
        )

        # ReadInput: DMA flag
        next_dma_flags = []
        for dma_flag, dma_flag_cond in zip(dma_flags, self.dma_flag_conds):
            fsm.If(vg.Not(update_act))(
                dma_flag(0)
            )
            fsm.If(update_act)(
                dma_flag(dma_flag_cond)
            )
            fsm.If(update_act,
                   row_count >= self.max_row_count)(
                dma_flag(1)
            )

            next_dma_flags.append(
                vg.Mux(row_count >= self.max_row_count, 1, dma_flag_cond))

        # ReadInput: counter
        fsm.If(update_act)(
            row_count.add(self.stride_row_par_row)
        )
        fsm.If(update_act,
               row_count >= self.max_row_count)(
            row_count(0),
            bat_count.add(self.stride_bat)
        )
        fsm.If(update_act,
               row_count >= self.max_row_count,
               bat_count >= self.max_bat_count)(
            bat_count(0)
        )

        fsm.If(update_act,
               self.stride_row_par_row < src_num_row)(
            row_select.add(self.stride_row_par_row),
            prev_row_select(row_select)
        )
        fsm.If(update_act,
               self.stride_row_par_row < src_num_row,
               row_select + self.stride_row_par_row >= src_num_row)(
            row_select(row_select - (vg.Int(src_num_row) - self.stride_row_par_row)),
            prev_row_select(row_select)
        )
        fsm.If(update_act,
               vg.Not(self.stride_row_par_row < src_num_row))(
            row_select(0),
            prev_row_select(0)
        )

        fsm.If(update_act,
               row_count >= self.max_row_count)(
            row_select(0),
            prev_row_select(0)
        )

        # ReadInput and Comp: double buffer
        mux_next_dma_flag_values = mux_1d(
            next_dma_flags, row_select, src_num_row)
        mux_next_dma_flags = []
        for i, mux_next_dma_flag_value in enumerate(mux_next_dma_flag_values):
            mux_next_dma_flag = self.m.Wire(
                self._name('mux_next_dma_flag_%d' % i))
            mux_next_dma_flag.assign(mux_next_dma_flag_value)
            mux_next_dma_flags.append(mux_next_dma_flag)

        for (act_page_comp_offset, act_page_dma_offset, mux_next_dma_flag) in zip(
                act_page_comp_offsets, act_page_dma_offsets, mux_next_dma_flags):

            fsm.If(update_act, mux_next_dma_flag)(
                act_page_comp_offset.add(self.act_read_step),
                act_page_dma_offset.add(self.act_read_step)
            )
            fsm.If(update_act, mux_next_dma_flag,
                   act_page_comp_offset + self.act_read_step +
                   self.act_read_step > act_page_size)(
                act_page_comp_offset(0),
                act_page_dma_offset(0)
            )
            fsm.If(self.data_stationary == STATIONARY_FILETER,
                   row_count >= self.max_row_count,
                   bat_count >= self.max_bat_count,
                   self.keep_input)(
                act_page_comp_offset(0),
                act_page_dma_offset(0)
            )

        # WriteOut: write_size
        fsm(
            next_out_write_size(vg.Mux(och_count >= self.max_och_count,
                                       self.out_write_size_res,
                                       self.out_write_size))
        )

        # WriteOut: counter
        fsm.If(vg.Not(skip_write_out))(
            write_count(0),
            out_local_addr(0),
            out_ram_select(0)
        )

        fsm.If(self.data_stationary == STATIONARY_FILETER,
               vg.Not(skip_write_out))(
            out_global_offset_col(0),
            out_global_offset_row.add(self.out_row_step),
            out_col_count(0),
            out_row_count.add(self.par_row)
        )
        fsm.If(self.data_stationary == STATIONARY_FILETER,
               vg.Not(skip_write_out),
               prev_row_count >= self.max_row_count)(
            out_global_offset_row(0),
            out_global_offset_bat.add(self.out_bat_step),
            out_row_count(0)
        )
        fsm.If(self.data_stationary == STATIONARY_FILETER,
               vg.Not(skip_write_out),
               prev_row_count >= self.max_row_count,
               prev_bat_count >= self.max_bat_count)(
            out_global_offset_bat(0),
            out_global_offset_och.add(self.out_och_step)
        )

        fsm.If(self.data_stationary == STATIONARY_INPUT,
               prev_och_count >= self.max_och_count,
               vg.Not(skip_write_out))(
            out_global_offset_row.add(self.out_row_step)
        )

        # WriteOut and Comp: double buffer
        fsm.If(self.data_stationary == STATIONARY_FILETER,
               vg.Not(out_local_page))(
            out_local_comp_offset(out_local_size),
            out_local_dma_offset(0),
            out_local_page(1)
        )
        fsm.If(self.data_stationary == STATIONARY_FILETER,
               out_local_page)(
            out_local_comp_offset(0),
            out_local_dma_offset(out_local_size),
            out_local_page(0)
        )

        fsm.If(self.data_stationary == STATIONARY_INPUT,
               och_count >= self.max_och_count,
               vg.Not(out_local_page))(
            out_local_comp_offset(out_local_size),
            out_local_dma_offset(0),
            out_local_page(1)
        )
        fsm.If(self.data_stationary == STATIONARY_INPUT,
               och_count >= self.max_och_count,
               out_local_page)(
            out_local_comp_offset(0),
            out_local_dma_offset(out_local_size),
            out_local_page(0)
        )

        # ReadInput and WriteOut: prev
        fsm(
            prev_row_count(row_count),
            prev_bat_count(bat_count),
            prev_och_count(och_count)
        )

        # ReadFilter, ReadInput, Comp, WriteOut: skip
        fsm.If(row_count >= self.max_row_count,
               bat_count >= self.max_bat_count,
               och_count >= self.max_och_count)(
            skip_read_filter(1)
        )

        fsm.If(self.data_stationary == STATIONARY_INPUT,
               self.keep_filter)(
            skip_read_filter(1)
        )

        fsm.If(row_count >= self.max_row_count,
               bat_count >= self.max_bat_count,
               och_count >= self.max_och_count)(
            skip_read_input(1)
        )

        fsm.If(self.data_stationary == STATIONARY_FILETER,
               row_count >= self.max_row_count,
               bat_count >= self.max_bat_count,
               self.keep_input)(
            skip_read_input(1)
        )

        fsm.If(row_count >= self.max_row_count,
               bat_count >= self.max_bat_count,
               och_count >= self.max_och_count)(
            skip_comp(1)
        )

        fsm.If(skip_write_out,
               prev_row_count == 0,
               prev_bat_count == 0,
               prev_och_count == 0)(
            skip_write_out(0)
        )

        fsm.If(self.data_stationary == STATIONARY_FILETER).goto(state_read_input)
        fsm.If(self.data_stationary == STATIONARY_FILETER,
               row_count >= self.max_row_count,
               bat_count >= self.max_bat_count).goto(state_read_filter)

        fsm.If(self.data_stationary == STATIONARY_INPUT).goto(state_read_filter)
        fsm.If(self.data_stationary == STATIONARY_INPUT,
               och_count >= self.max_och_count).goto(state_read_input)

        fsm.If(vg.Ands(vg.Not(skip_write_out),
                       prev_och_count >= self.max_och_count,
                       prev_row_count >= self.max_row_count,
                       prev_bat_count >= self.max_bat_count)).goto_next()

        # wait for last DMA write
        bt.dma_wait_write(self.maxi, fsm)

        # --------------------
        # FSM controls for STATIONARY_INPUT (insert FSM transitions)
        # --------------------
        fsm.If(self.data_stationary == STATIONARY_INPUT).goto_from(
            state_init, state_read_input)
        fsm.If(self.data_stationary == STATIONARY_INPUT).goto_from(
            state_read_input_end, state_read_filter)
        fsm.If(self.data_stationary == STATIONARY_INPUT).goto_from(
            state_read_filter_end, state_comp)

    def get_layout(self):
        return self.layout

    def get_onnx_layout(self):
        return self.onnx_layout

    def eval(self, memo, input_dict, **kwargs):
        if id(self) in memo:
            return memo[id(self)]

        import nngen.verify as verify

        name = self.__class__.__name__

        args = [arg.eval(memo, input_dict)
                for arg in self.args]

        input = args[0]
        filter = args[1]
        strides = self.strides

        bias = args[self.args_dict['bias']] if self.has_bias else None
        scale = args[self.args_dict['scale']] if self.has_scale else None

        rshift_sum = (args[self.args_dict['vshamt_sum']]
                      if self.has_vshamt_sum else self.cshamt_sum)
        rshift_out = (args[self.args_dict['vshamt_out']]
                      if self.has_vshamt_out else self.cshamt_out)

        kwargs['bias'] = bias
        kwargs['scale'] = scale
        kwargs['rshift_sum'] = rshift_sum
        kwargs['rshift_out'] = rshift_out
        kwargs['act_func'] = self.act_func
        kwargs['padding'] = self.padding
        kwargs['asymmetric_clip'] = self.asymmetric_clip
        kwargs['dtype'] = self.dtype
        kwargs['mul_dtype'] = self.mul_dtype
        kwargs['sum_dtype'] = self.sum_dtype
        kwargs['name'] = self.name
        kwargs['par_ich'] = self.par_ich
        kwargs['par_och'] = self.par_och
        kwargs['par_col'] = self.par_col
        kwargs['par_row'] = self.par_row
        kwargs['concur_och'] = self.concur_och
        kwargs['stationary'] = self.stationary
        kwargs['input_dtype'] = self.args[0].dtype
        kwargs['filter_dtype'] = self.args[1].dtype
        kwargs['bias_dtype'] = self.args[self.args_dict['bias']].dtype if self.has_bias else None
        kwargs['scale_dtype'] = self.args[self.args_dict['scale']].dtype if self.has_scale else None

        method = self.get_eval_method()
        ret = method(input, filter, strides, **kwargs)
        memo[id(self)] = ret

        return ret


def line_to_2d(lst, kx):
    row = []
    col = []

    for l in lst:
        col.append(l)
        if len(col) == kx:
            row.append(col)
            col = []

    if len(col) != 0:
        raise ValueError('not all objects are not utilized.')

    return row


def transpose_2d(mat):
    return list(zip(*mat))


def mux_2d(mat, col_select, row_select, col_size, row_size, width=1):
    ret_list = []
    for line in mat:
        for j in range(col_size):
            ret = vg.Int(0, width=width)
            for i in reversed(range(len(line))):
                ret = vg.Mux(col_select == i,
                             # line[(i + j) % col_size], ret)
                             line[(j + col_size - i) % col_size], ret)
            ret_list.append(ret)

    mat = transpose_2d(line_to_2d(ret_list, col_size))

    ret_list = []
    for line in mat:
        for j in range(row_size):
            ret = vg.Int(0, width=width)
            for i in reversed(range(len(line))):
                ret = vg.Mux(row_select == i,
                             # line[(i + j) % row_size], ret)
                             line[(j + row_size - i) % row_size], ret)
            ret_list.append(ret)

    return transpose_2d(line_to_2d(ret_list, row_size))


def mux_1d(line, select, size, width=1):
    ret_list = []
    for j in range(size):
        ret = vg.Int(0, width=width)
        for i in reversed(range(len(line))):
            ret = vg.Mux(select == i,
                         # line[(i + j) % size], ret)
                         line[(j + size - i) % size], ret)
        ret_list.append(ret)

    return ret_list


def to_aligned_shape(obj, shape):
    if obj.maxi is None:
        raise ValueError("maxi is required to determine alignment.")

    num_words = obj.get_word_alignment()

    aligned_shape = []
    for s in shape[:-1]:
        aligned_shape.append(s)

    res = num_words - shape[-1] % num_words
    if res == num_words:
        res = 0

    aligned_shape.append(shape[-1] + res)

    return aligned_shape<|MERGE_RESOLUTION|>--- conflicted
+++ resolved
@@ -2114,128 +2114,12 @@
 
         fsm.If(comp_fsm.state == comp_state_init).goto_next()
 
-<<<<<<< HEAD
+        # waiting for previous DMA write completion
+        bt.dma_wait_write_idle(self.maxi, comp_fsm)
+
         # py_offset
         py_offset = input_row_count
         self.stream.set_parameter(comp_fsm, 'py_offset', py_offset)
-=======
-        # waiting for previous DMA write completion
-        bt.dma_wait_write_idle(self.maxi, comp_fsm)
-
-        # local address
-        stream_act_locals_2d = line_to_2d(stream_act_locals, src_num_col)
-        for y, stream_act_locals_row in enumerate(stream_act_locals_2d):
-            for x, stream_act_local in enumerate(stream_act_locals_row):
-                comp_fsm(
-                    stream_act_local(0)
-                )
-                comp_fsm.If(self.stream_act_local_small_flags[x])(
-                    stream_act_local(self.stream_act_local_small_offset)
-                )
-                comp_fsm.If(self.stream_act_local_large_flags[x])(
-                    stream_act_local(self.stream_act_local_large_offset)
-                )
-
-        comp_fsm(
-            stream_out_local_col(0)
-        )
-        comp_fsm.If(self.data_stationary == STATIONARY_INPUT,
-                    och_count == 0)(
-            stream_out_local_val(0)
-        )
-
-        # count and sel
-        comp_fsm(
-            col_count(0)
-        )
-        comp_fsm(
-            col_select(self.col_select_initval)
-        )
-
-        filter_page_comp_offset_buf = self.m.Reg(self._name('filter_page_comp_offset_buf'),
-                                                 self.maxi.addrwidth, initval=0)
-        act_page_comp_offset_bufs = [self.m.Reg(self._name('act_page_comp_offset_buf_%d' % i),
-                                                self.maxi.addrwidth, initval=0)
-                                     for i in range(src_num_row)]
-        out_page_comp_offset_buf = self.m.Reg(self._name('out_page_comp_offset_buf'),
-                                              self.maxi.addrwidth, initval=0)
-        row_count_buf = self.m.Reg(self._name('row_count_buf'),
-                                   self.maxi.addrwidth, initval=0)
-        row_select_buf = self.m.Reg(self._name('row_select_buf'),
-                                    bt.log_width(src_num_row),
-                                    initval=0)
-        och_count_buf = self.m.Reg(self._name('och_count_buf'),
-                                   self.maxi.addrwidth, initval=0)
-
-        comp_fsm(
-            filter_page_comp_offset_buf(filter_page_comp_offset),
-            [act_page_comp_offset_buf(act_page_comp_offset)
-             for act_page_comp_offset_buf, act_page_comp_offset in zip(
-                act_page_comp_offset_bufs, act_page_comp_offsets)],
-            out_page_comp_offset_buf(out_page_comp_offset),
-            row_count_buf(row_count),
-            row_select_buf(row_select),
-            och_count_buf(och_count)
-        )
-
-        comp_fsm(
-            next_stream_num_ops(vg.Mux(och_count >= self.max_och_count,
-                                       self.stream_num_ops_res, self.stream_num_ops))
-        )
-
-        comp_fsm.goto_next()
-
-        # repeat comp
-        comp_state_rep = comp_fsm.current
-
-        # pad_mask
-        stream_pad_masks = []
-
-        for y in range(src_num_row):
-            for x in range(src_num_col):
-                stream_col_count = col_count + x
-                stream_row_count = row_count_buf + y
-                v = vg.Ors((stream_col_count < self.pad_col_left),
-                           (stream_col_count >= self.act_num_col + self.pad_col_left),
-                           (stream_row_count < self.pad_row_top),
-                           (stream_row_count >= self.act_num_row + self.pad_row_top))
-                stream_pad_mask = self.m.Wire(
-                    self._name('stream_pad_mask_%d_%d' % (y, x)))
-                stream_pad_mask.assign(v)
-                stream_pad_masks.append(stream_pad_mask)
-
-        stream_pad_masks_reg = self.m.Reg(self._name('stream_pad_masks'),
-                                          len(stream_pad_masks), initval=0)
-        comp_fsm(
-            stream_pad_masks_reg(vg.Cat(*reversed(stream_pad_masks)))
-        )
-        comp_fsm.goto_next()
-
-        stream_col_select = col_select
-        stream_row_select = row_select_buf
-        stream_masks = stream_pad_masks_reg
-
-        # set_parameter
-        name = list(self.stream.parameters.keys())[0]
-        self.stream.set_parameter(comp_fsm, name, self.stream_reduce_size)
-        comp_fsm.set_index(comp_fsm.current - 1)
-
-        name = list(self.stream.parameters.keys())[1]
-        self.stream.set_parameter(comp_fsm, name, stream_col_select)
-        comp_fsm.set_index(comp_fsm.current - 1)
-
-        name = list(self.stream.parameters.keys())[2]
-        self.stream.set_parameter(comp_fsm, name, stream_row_select)
-        comp_fsm.set_index(comp_fsm.current - 1)
-
-        name = list(self.stream.parameters.keys())[3]
-        self.stream.set_parameter(comp_fsm, name, stream_masks)
-        comp_fsm.set_index(comp_fsm.current - 1)
-
-        # set_parameter (omit_mask)
-        name = list(self.stream.parameters.keys())[4]
-        self.stream.set_parameter(comp_fsm, name, self.stream_omit_mask)
->>>>>>> 2a30d83a
         comp_fsm.set_index(comp_fsm.current - 1)
 
         # source (bias)
